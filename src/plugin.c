/**
 * collectd - src/plugin.c
 * Copyright (C) 2005-2011  Florian octo Forster
 *
 * This program is free software; you can redistribute it and/or modify it
 * under the terms of the GNU General Public License as published by the
 * Free Software Foundation; only version 2 of the License is applicable.
 *
 * This program is distributed in the hope that it will be useful, but
 * WITHOUT ANY WARRANTY; without even the implied warranty of
 * MERCHANTABILITY or FITNESS FOR A PARTICULAR PURPOSE.  See the GNU
 * General Public License for more details.
 *
 * You should have received a copy of the GNU General Public License along
 * with this program; if not, write to the Free Software Foundation, Inc.,
 * 51 Franklin St, Fifth Floor, Boston, MA  02110-1301 USA
 *
 * Authors:
 *   Florian octo Forster <octo at collectd.org>
 *   Sebastian Harl <sh at tokkee.org>
 **/

#include "collectd.h"
#include "utils_complain.h"

#include <ltdl.h>

#if HAVE_PTHREAD_H
# include <pthread.h>
#endif

#include "common.h"
#include "plugin.h"
#include "configfile.h"
#include "utils_avltree.h"
#include "utils_llist.h"
#include "utils_heap.h"
#include "utils_cache.h"
#include "filter_chain.h"

/*
 * Private structures
 */
struct callback_func_s
{
	void *cf_callback;
	user_data_t cf_udata;
};
typedef struct callback_func_s callback_func_t;

#define RF_SIMPLE  0
#define RF_COMPLEX 1
#define RF_REMOVE  65535
struct read_func_s
{
	/* `read_func_t' "inherits" from `callback_func_t'.
	 * The `rf_super' member MUST be the first one in this structure! */
#define rf_callback rf_super.cf_callback
#define rf_udata rf_super.cf_udata
	callback_func_t rf_super;
	char rf_group[DATA_MAX_NAME_LEN];
	char rf_name[DATA_MAX_NAME_LEN];
	int rf_type;
	struct timespec rf_interval;
	struct timespec rf_effective_interval;
	struct timespec rf_next_read;
};
typedef struct read_func_s read_func_t;

/*
 * Private variables
 */
static llist_t *list_init;
static llist_t *list_write;
static llist_t *list_flush;
static llist_t *list_missing;
static llist_t *list_shutdown;
static llist_t *list_log;
static llist_t *list_notification;

static fc_chain_t *pre_cache_chain = NULL;
static fc_chain_t *post_cache_chain = NULL;

static c_avl_tree_t *data_sets;

static char *plugindir = NULL;

static c_heap_t       *read_heap = NULL;
static llist_t        *read_list;
static int             read_loop = 1;
static pthread_mutex_t read_lock = PTHREAD_MUTEX_INITIALIZER;
static pthread_cond_t  read_cond = PTHREAD_COND_INITIALIZER;
static pthread_t      *read_threads = NULL;
static int             read_threads_num = 0;

/*
 * Static functions
 */
static const char *plugin_get_dir (void)
{
	if (plugindir == NULL)
		return (PLUGINDIR);
	else
		return (plugindir);
}

static void destroy_callback (callback_func_t *cf) /* {{{ */
{
	if (cf == NULL)
		return;

	if ((cf->cf_udata.data != NULL) && (cf->cf_udata.free_func != NULL))
	{
		cf->cf_udata.free_func (cf->cf_udata.data);
		cf->cf_udata.data = NULL;
		cf->cf_udata.free_func = NULL;
	}
	sfree (cf);
} /* }}} void destroy_callback */

static void destroy_all_callbacks (llist_t **list) /* {{{ */
{
	llentry_t *le;

	if (*list == NULL)
		return;

	le = llist_head (*list);
	while (le != NULL)
	{
		llentry_t *le_next;

		le_next = le->next;

		sfree (le->key);
		destroy_callback (le->value);
		le->value = NULL;

		le = le_next;
	}

	llist_destroy (*list);
	*list = NULL;
} /* }}} void destroy_all_callbacks */

static void destroy_read_heap (void) /* {{{ */
{
	if (read_heap == NULL)
		return;

	while (42)
	{
		callback_func_t *cf;

		cf = c_heap_get_root (read_heap);
		if (cf == NULL)
			break;

		destroy_callback (cf);
	}

	c_heap_destroy (read_heap);
	read_heap = NULL;
} /* }}} void destroy_read_heap */

static int register_callback (llist_t **list, /* {{{ */
		const char *name, callback_func_t *cf)
{
	llentry_t *le;
	char *key;

	if (*list == NULL)
	{
		*list = llist_create ();
		if (*list == NULL)
		{
			ERROR ("plugin: register_callback: "
					"llist_create failed.");
			destroy_callback (cf);
			return (-1);
		}
	}

	key = strdup (name);
	if (key == NULL)
	{
		ERROR ("plugin: register_callback: strdup failed.");
		destroy_callback (cf);
		return (-1);
	}

	le = llist_search (*list, name);
	if (le == NULL)
	{
		le = llentry_create (key, cf);
		if (le == NULL)
		{
			ERROR ("plugin: register_callback: "
					"llentry_create failed.");
			free (key);
			destroy_callback (cf);
			return (-1);
		}

		llist_append (*list, le);
	}
	else
	{
		callback_func_t *old_cf;

		old_cf = le->value;
		le->value = cf;

		WARNING ("plugin: register_callback: "
				"a callback named `%s' already exists - "
				"overwriting the old entry!", name);

		destroy_callback (old_cf);
		sfree (key);
	}

	return (0);
} /* }}} int register_callback */

static int create_register_callback (llist_t **list, /* {{{ */
		const char *name, void *callback, user_data_t *ud)
{
	callback_func_t *cf;

	cf = (callback_func_t *) malloc (sizeof (*cf));
	if (cf == NULL)
	{
		ERROR ("plugin: create_register_callback: malloc failed.");
		return (-1);
	}
	memset (cf, 0, sizeof (*cf));

	cf->cf_callback = callback;
	if (ud == NULL)
	{
		cf->cf_udata.data = NULL;
		cf->cf_udata.free_func = NULL;
	}
	else
	{
		cf->cf_udata = *ud;
	}

	return (register_callback (list, name, cf));
} /* }}} int create_register_callback */

static int plugin_unregister (llist_t *list, const char *name) /* {{{ */
{
	llentry_t *e;

	if (list == NULL)
		return (-1);

	e = llist_search (list, name);
	if (e == NULL)
		return (-1);

	llist_remove (list, e);

	sfree (e->key);
	destroy_callback (e->value);

	llentry_destroy (e);

	return (0);
} /* }}} int plugin_unregister */

/*
 * (Try to) load the shared object `file'. Won't complain if it isn't a shared
 * object, but it will bitch about a shared object not having a
 * ``module_register'' symbol..
 */
static int plugin_load_file (char *file, uint32_t flags)
{
	lt_dlhandle dlh;
	void (*reg_handle) (void);

	lt_dlinit ();
	lt_dlerror (); /* clear errors */

#if LIBTOOL_VERSION == 2
	if (flags & PLUGIN_FLAGS_GLOBAL) {
		lt_dladvise advise;
		lt_dladvise_init(&advise);
		lt_dladvise_global(&advise);
		dlh = lt_dlopenadvise(file, advise);
		lt_dladvise_destroy(&advise);
	} else {
        	dlh = lt_dlopen (file);
	}
#else /* if LIBTOOL_VERSION == 1 */
	if (flags & PLUGIN_FLAGS_GLOBAL)
		WARNING ("plugin_load_file: The global flag is not supported, "
				"libtool 2 is required for this.");
	dlh = lt_dlopen (file);
#endif

	if (dlh == NULL)
	{
		char errbuf[1024] = "";

		ssnprintf (errbuf, sizeof (errbuf),
				"lt_dlopen (\"%s\") failed: %s. "
				"The most common cause for this problem are "
				"missing dependencies. Use ldd(1) to check "
				"the dependencies of the plugin "
				"/ shared object.",
				file, lt_dlerror ());

		ERROR ("%s", errbuf);
		/* Make sure this is printed to STDERR in any case, but also
		 * make sure it's printed only once. */
		if (list_log != NULL)
			fprintf (stderr, "ERROR: %s\n", errbuf);

		return (1);
	}

	if ((reg_handle = (void (*) (void)) lt_dlsym (dlh, "module_register")) == NULL)
	{
		WARNING ("Couldn't find symbol \"module_register\" in \"%s\": %s\n",
				file, lt_dlerror ());
		lt_dlclose (dlh);
		return (-1);
	}

	(*reg_handle) ();

	return (0);
}

static _Bool timeout_reached(struct timespec timeout)
{
	struct timeval now;
	gettimeofday(&now, NULL);
	return (now.tv_sec >= timeout.tv_sec && now.tv_usec >= (timeout.tv_nsec / 1000));
}

static void *plugin_read_thread (void __attribute__((unused)) *args)
{
	while (read_loop != 0)
	{
		read_func_t *rf;
		cdtime_t now;
		int status;
		int rf_type;
		int rc;

		/* Get the read function that needs to be read next. */
		rf = c_heap_get_root (read_heap);
		if (rf == NULL)
		{
			struct timespec abstime;

			now = cdtime ();

			CDTIME_T_TO_TIMESPEC (now + interval_g, &abstime);

			pthread_mutex_lock (&read_lock);
			pthread_cond_timedwait (&read_cond, &read_lock,
					&abstime);
			pthread_mutex_unlock (&read_lock);
			continue;
		}

		if ((rf->rf_interval.tv_sec == 0) && (rf->rf_interval.tv_nsec == 0))
		{
			now = cdtime ();

			CDTIME_T_TO_TIMESPEC (interval_g, &rf->rf_interval);

			rf->rf_effective_interval = rf->rf_interval;

			CDTIME_T_TO_TIMESPEC (now, &rf->rf_next_read);
		}

		/* sleep until this entry is due,
		 * using pthread_cond_timedwait */
		pthread_mutex_lock (&read_lock);
		/* In pthread_cond_timedwait, spurious wakeups are possible
		 * (and really happen, at least on NetBSD with > 1 CPU), thus
		 * we need to re-evaluate the condition every time
		 * pthread_cond_timedwait returns. */
		rc = 0;
		while ((read_loop != 0)
				&& !timeout_reached(rf->rf_next_read)
				&& rc == 0)
		{
			rc = pthread_cond_timedwait (&read_cond, &read_lock,
				&rf->rf_next_read);
		}

		/* Must hold `read_lock' when accessing `rf->rf_type'. */
		rf_type = rf->rf_type;
		pthread_mutex_unlock (&read_lock);

		/* Check if we're supposed to stop.. This may have interrupted
		 * the sleep, too. */
		if (read_loop == 0)
		{
			/* Insert `rf' again, so it can be free'd correctly */
			c_heap_insert (read_heap, rf);
			break;
		}

		/* The entry has been marked for deletion. The linked list
		 * entry has already been removed by `plugin_unregister_read'.
		 * All we have to do here is free the `read_func_t' and
		 * continue. */
		if (rf_type == RF_REMOVE)
		{
			DEBUG ("plugin_read_thread: Destroying the `%s' "
					"callback.", rf->rf_name);
			destroy_callback ((callback_func_t *) rf);
			rf = NULL;
			continue;
		}

		DEBUG ("plugin_read_thread: Handling `%s'.", rf->rf_name);

		if (rf_type == RF_SIMPLE)
		{
			int (*callback) (void);

			callback = rf->rf_callback;
			status = (*callback) ();
		}
		else
		{
			plugin_read_cb callback;

			assert (rf_type == RF_COMPLEX);

			callback = rf->rf_callback;
			status = (*callback) (&rf->rf_udata);
		}

		/* If the function signals failure, we will increase the
		 * intervals in which it will be called. */
		if (status != 0)
		{
			rf->rf_effective_interval.tv_sec *= 2;
			rf->rf_effective_interval.tv_nsec *= 2;
			NORMALIZE_TIMESPEC (rf->rf_effective_interval);

			if (rf->rf_effective_interval.tv_sec >= 86400)
			{
				rf->rf_effective_interval.tv_sec = 86400;
				rf->rf_effective_interval.tv_nsec = 0;
			}

			NOTICE ("read-function of plugin `%s' failed. "
					"Will suspend it for %i seconds.",
					rf->rf_name,
					(int) rf->rf_effective_interval.tv_sec);
		}
		else
		{
			/* Success: Restore the interval, if it was changed. */
			rf->rf_effective_interval = rf->rf_interval;
		}

		/* update the ``next read due'' field */
		now = cdtime ();

		DEBUG ("plugin_read_thread: Effective interval of the "
				"%s plugin is %i.%09i.",
				rf->rf_name,
				(int) rf->rf_effective_interval.tv_sec,
				(int) rf->rf_effective_interval.tv_nsec);

		/* Calculate the next (absolute) time at which this function
		 * should be called. */
		rf->rf_next_read.tv_sec = rf->rf_next_read.tv_sec
			+ rf->rf_effective_interval.tv_sec;
		rf->rf_next_read.tv_nsec = rf->rf_next_read.tv_nsec
			+ rf->rf_effective_interval.tv_nsec;
		NORMALIZE_TIMESPEC (rf->rf_next_read);

		/* Check, if `rf_next_read' is in the past. */
		if (TIMESPEC_TO_CDTIME_T (&rf->rf_next_read) < now)
		{
			/* `rf_next_read' is in the past. Insert `now'
			 * so this value doesn't trail off into the
			 * past too much. */
			CDTIME_T_TO_TIMESPEC (now, &rf->rf_next_read);
		}

		DEBUG ("plugin_read_thread: Next read of the %s plugin at %i.%09i.",
				rf->rf_name,
				(int) rf->rf_next_read.tv_sec,
				(int) rf->rf_next_read.tv_nsec);

		/* Re-insert this read function into the heap again. */
		c_heap_insert (read_heap, rf);
	} /* while (read_loop) */

	pthread_exit (NULL);
	return ((void *) 0);
} /* void *plugin_read_thread */

static void start_read_threads (int num)
{
	int i;

	if (read_threads != NULL)
		return;

	read_threads = (pthread_t *) calloc (num, sizeof (pthread_t));
	if (read_threads == NULL)
	{
		ERROR ("plugin: start_read_threads: calloc failed.");
		return;
	}

	read_threads_num = 0;
	for (i = 0; i < num; i++)
	{
		if (pthread_create (read_threads + read_threads_num, NULL,
					plugin_read_thread, NULL) == 0)
		{
			read_threads_num++;
		}
		else
		{
			ERROR ("plugin: start_read_threads: pthread_create failed.");
			return;
		}
	} /* for (i) */
} /* void start_read_threads */

static void stop_read_threads (void)
{
	int i;

	if (read_threads == NULL)
		return;

	INFO ("collectd: Stopping %i read threads.", read_threads_num);

	pthread_mutex_lock (&read_lock);
	read_loop = 0;
	DEBUG ("plugin: stop_read_threads: Signalling `read_cond'");
	pthread_cond_broadcast (&read_cond);
	pthread_mutex_unlock (&read_lock);

	for (i = 0; i < read_threads_num; i++)
	{
		if (pthread_join (read_threads[i], NULL) != 0)
		{
			ERROR ("plugin: stop_read_threads: pthread_join failed.");
		}
		read_threads[i] = (pthread_t) 0;
	}
	sfree (read_threads);
	read_threads_num = 0;
} /* void stop_read_threads */

/*
 * Public functions
 */
void plugin_set_dir (const char *dir)
{
	if (plugindir != NULL)
		free (plugindir);

	if (dir == NULL)
		plugindir = NULL;
	else if ((plugindir = strdup (dir)) == NULL)
	{
		char errbuf[1024];
		ERROR ("strdup failed: %s",
				sstrerror (errno, errbuf, sizeof (errbuf)));
	}
}

#define BUFSIZE 512
int plugin_load (const char *type, uint32_t flags)
{
	DIR  *dh;
	const char *dir;
	char  filename[BUFSIZE] = "";
	char  typename[BUFSIZE];
	int   typename_len;
	int   ret;
	struct stat    statbuf;
	struct dirent *de;
	int status;

	DEBUG ("type = %s", type);

	dir = plugin_get_dir ();
	ret = 1;

	/* `cpu' should not match `cpufreq'. To solve this we add `.so' to the
	 * type when matching the filename */
	status = ssnprintf (typename, sizeof (typename), "%s.so", type);
	if ((status < 0) || ((size_t) status >= sizeof (typename)))
	{
		WARNING ("snprintf: truncated: `%s.so'", type);
		return (-1);
	}
	typename_len = strlen (typename);

	if ((dh = opendir (dir)) == NULL)
	{
		char errbuf[1024];
		ERROR ("opendir (%s): %s", dir,
				sstrerror (errno, errbuf, sizeof (errbuf)));
		return (-1);
	}

	while ((de = readdir (dh)) != NULL)
	{
		if (strncasecmp (de->d_name, typename, typename_len))
			continue;

		status = ssnprintf (filename, sizeof (filename),
				"%s/%s", dir, de->d_name);
		if ((status < 0) || ((size_t) status >= sizeof (filename)))
		{
			WARNING ("snprintf: truncated: `%s/%s'", dir, de->d_name);
			continue;
		}

		if (lstat (filename, &statbuf) == -1)
		{
			char errbuf[1024];
			WARNING ("stat %s: %s", filename,
					sstrerror (errno, errbuf, sizeof (errbuf)));
			continue;
		}
		else if (!S_ISREG (statbuf.st_mode))
		{
			/* don't follow symlinks */
			WARNING ("stat %s: not a regular file", filename);
			continue;
		}

		if (plugin_load_file (filename, flags) == 0)
		{
			/* success */
			ret = 0;
			break;
		}
		else
		{
			fprintf (stderr, "Unable to load plugin %s.\n", type);
		}
	}

	closedir (dh);

	if (filename[0] == '\0')
		fprintf (stderr, "Could not find plugin %s.\n", type);

	return (ret);
}

/*
 * The `register_*' functions follow
 */
int plugin_register_config (const char *name,
		int (*callback) (const char *key, const char *val),
		const char **keys, int keys_num)
{
	cf_register (name, callback, keys, keys_num);
	return (0);
} /* int plugin_register_config */

int plugin_register_complex_config (const char *type,
		int (*callback) (oconfig_item_t *))
{
	return (cf_register_complex (type, callback));
} /* int plugin_register_complex_config */

int plugin_register_init (const char *name,
		int (*callback) (void))
{
	return (create_register_callback (&list_init, name, (void *) callback,
				/* user_data = */ NULL));
} /* plugin_register_init */

static int plugin_compare_read_func (const void *arg0, const void *arg1)
{
	const read_func_t *rf0;
	const read_func_t *rf1;

	rf0 = arg0;
	rf1 = arg1;

	if (rf0->rf_next_read.tv_sec < rf1->rf_next_read.tv_sec)
		return (-1);
	else if (rf0->rf_next_read.tv_sec > rf1->rf_next_read.tv_sec)
		return (1);
	else if (rf0->rf_next_read.tv_nsec < rf1->rf_next_read.tv_nsec)
		return (-1);
	else if (rf0->rf_next_read.tv_nsec > rf1->rf_next_read.tv_nsec)
		return (1);
	else
		return (0);
} /* int plugin_compare_read_func */

/* Add a read function to both, the heap and a linked list. The linked list if
 * used to look-up read functions, especially for the remove function. The heap
 * is used to determine which plugin to read next. */
static int plugin_insert_read (read_func_t *rf)
{
	int status;
	llentry_t *le;

	pthread_mutex_lock (&read_lock);

	if (read_list == NULL)
	{
		read_list = llist_create ();
		if (read_list == NULL)
		{
			pthread_mutex_unlock (&read_lock);
			ERROR ("plugin_insert_read: read_list failed.");
			return (-1);
		}
	}

	if (read_heap == NULL)
	{
		read_heap = c_heap_create (plugin_compare_read_func);
		if (read_heap == NULL)
		{
			pthread_mutex_unlock (&read_lock);
			ERROR ("plugin_insert_read: c_heap_create failed.");
			return (-1);
		}
	}

	le = llist_search (read_list, rf->rf_name);
	if (le != NULL)
	{
		pthread_mutex_unlock (&read_lock);
		WARNING ("The read function \"%s\" is already registered. "
				"Check for duplicate \"LoadPlugin\" lines "
				"in your configuration!",
				rf->rf_name);
		return (EINVAL);
	}

	le = llentry_create (rf->rf_name, rf);
	if (le == NULL)
	{
		pthread_mutex_unlock (&read_lock);
		ERROR ("plugin_insert_read: llentry_create failed.");
		return (-1);
	}

	status = c_heap_insert (read_heap, rf);
	if (status != 0)
	{
		pthread_mutex_unlock (&read_lock);
		ERROR ("plugin_insert_read: c_heap_insert failed.");
		llentry_destroy (le);
		return (-1);
	}

	/* This does not fail. */
	llist_append (read_list, le);

	pthread_mutex_unlock (&read_lock);
	return (0);
} /* int plugin_insert_read */

int plugin_register_read (const char *name,
		int (*callback) (void))
{
	read_func_t *rf;
	int status;

	rf = malloc (sizeof (*rf));
	if (rf == NULL)
	{
		ERROR ("plugin_register_read: malloc failed.");
		return (ENOMEM);
	}

	memset (rf, 0, sizeof (read_func_t));
	rf->rf_callback = (void *) callback;
	rf->rf_udata.data = NULL;
	rf->rf_udata.free_func = NULL;
	rf->rf_group[0] = '\0';
	sstrncpy (rf->rf_name, name, sizeof (rf->rf_name));
	rf->rf_type = RF_SIMPLE;
	rf->rf_interval.tv_sec = 0;
	rf->rf_interval.tv_nsec = 0;
	rf->rf_effective_interval = rf->rf_interval;

	status = plugin_insert_read (rf);
	if (status != 0)
		sfree (rf);

	return (status);
} /* int plugin_register_read */

int plugin_register_complex_read (const char *group, const char *name,
		plugin_read_cb callback,
		const struct timespec *interval,
		user_data_t *user_data)
{
	read_func_t *rf;
	int status;

	rf = malloc (sizeof (*rf));
	if (rf == NULL)
	{
		ERROR ("plugin_register_complex_read: malloc failed.");
		return (ENOMEM);
	}

	memset (rf, 0, sizeof (read_func_t));
	rf->rf_callback = (void *) callback;
	if (group != NULL)
		sstrncpy (rf->rf_group, group, sizeof (rf->rf_group));
	else
		rf->rf_group[0] = '\0';
	sstrncpy (rf->rf_name, name, sizeof (rf->rf_name));
	rf->rf_type = RF_COMPLEX;
	if (interval != NULL)
	{
		rf->rf_interval = *interval;
	}
	rf->rf_effective_interval = rf->rf_interval;

	/* Set user data */
	if (user_data == NULL)
	{
		rf->rf_udata.data = NULL;
		rf->rf_udata.free_func = NULL;
	}
	else
	{
		rf->rf_udata = *user_data;
	}

	status = plugin_insert_read (rf);
	if (status != 0)
		sfree (rf);

	return (status);
} /* int plugin_register_complex_read */

int plugin_register_write (const char *name,
		plugin_write_cb callback, user_data_t *ud)
{
	return (create_register_callback (&list_write, name,
				(void *) callback, ud));
} /* int plugin_register_write */

int plugin_register_flush (const char *name,
		plugin_flush_cb callback, user_data_t *ud)
{
	return (create_register_callback (&list_flush, name,
				(void *) callback, ud));
} /* int plugin_register_flush */

<<<<<<< HEAD
int plugin_register_missing (const char *name,
		plugin_missing_cb callback, user_data_t *ud)
{
	return (create_register_callback (&list_missing, name,
				(void *) callback, ud));
} /* int plugin_register_missing */

int plugin_register_shutdown (char *name,
=======
int plugin_register_shutdown (const char *name,
>>>>>>> 7297b3b6
		int (*callback) (void))
{
	return (create_register_callback (&list_shutdown, name,
				(void *) callback, /* user_data = */ NULL));
} /* int plugin_register_shutdown */

int plugin_register_data_set (const data_set_t *ds)
{
	data_set_t *ds_copy;
	int i;

	if ((data_sets != NULL)
			&& (c_avl_get (data_sets, ds->type, NULL) == 0))
	{
		NOTICE ("Replacing DS `%s' with another version.", ds->type);
		plugin_unregister_data_set (ds->type);
	}
	else if (data_sets == NULL)
	{
		data_sets = c_avl_create ((int (*) (const void *, const void *)) strcmp);
		if (data_sets == NULL)
			return (-1);
	}

	ds_copy = (data_set_t *) malloc (sizeof (data_set_t));
	if (ds_copy == NULL)
		return (-1);
	memcpy(ds_copy, ds, sizeof (data_set_t));

	ds_copy->ds = (data_source_t *) malloc (sizeof (data_source_t)
			* ds->ds_num);
	if (ds_copy->ds == NULL)
	{
		free (ds_copy);
		return (-1);
	}

	for (i = 0; i < ds->ds_num; i++)
		memcpy (ds_copy->ds + i, ds->ds + i, sizeof (data_source_t));

	return (c_avl_insert (data_sets, (void *) ds_copy->type, (void *) ds_copy));
} /* int plugin_register_data_set */

int plugin_register_log (const char *name,
		plugin_log_cb callback, user_data_t *ud)
{
	return (create_register_callback (&list_log, name,
				(void *) callback, ud));
} /* int plugin_register_log */

int plugin_register_notification (const char *name,
		plugin_notification_cb callback, user_data_t *ud)
{
	return (create_register_callback (&list_notification, name,
				(void *) callback, ud));
} /* int plugin_register_log */

int plugin_unregister_config (const char *name)
{
	cf_unregister (name);
	return (0);
} /* int plugin_unregister_config */

int plugin_unregister_complex_config (const char *name)
{
	cf_unregister_complex (name);
	return (0);
} /* int plugin_unregister_complex_config */

int plugin_unregister_init (const char *name)
{
	return (plugin_unregister (list_init, name));
}

int plugin_unregister_read (const char *name) /* {{{ */
{
	llentry_t *le;
	read_func_t *rf;

	if (name == NULL)
		return (-ENOENT);

	pthread_mutex_lock (&read_lock);

	if (read_list == NULL)
	{
		pthread_mutex_unlock (&read_lock);
		return (-ENOENT);
	}

	le = llist_search (read_list, name);
	if (le == NULL)
	{
		pthread_mutex_unlock (&read_lock);
		WARNING ("plugin_unregister_read: No such read function: %s",
				name);
		return (-ENOENT);
	}

	llist_remove (read_list, le);

	rf = le->value;
	assert (rf != NULL);
	rf->rf_type = RF_REMOVE;

	pthread_mutex_unlock (&read_lock);

	llentry_destroy (le);

	DEBUG ("plugin_unregister_read: Marked `%s' for removal.", name);

	return (0);
} /* }}} int plugin_unregister_read */

static int compare_read_func_group (llentry_t *e, void *ud) /* {{{ */
{
	read_func_t *rf    = e->value;
	char        *group = ud;

	return strcmp (rf->rf_group, (const char *)group);
} /* }}} int compare_read_func_group */

int plugin_unregister_read_group (const char *group) /* {{{ */
{
	llentry_t *le;
	read_func_t *rf;

	int found = 0;

	if (group == NULL)
		return (-ENOENT);

	pthread_mutex_lock (&read_lock);

	if (read_list == NULL)
	{
		pthread_mutex_unlock (&read_lock);
		return (-ENOENT);
	}

	while (42)
	{
		le = llist_search_custom (read_list,
				compare_read_func_group, (void *)group);

		if (le == NULL)
			break;

		++found;

		llist_remove (read_list, le);

		rf = le->value;
		assert (rf != NULL);
		rf->rf_type = RF_REMOVE;

		llentry_destroy (le);

		DEBUG ("plugin_unregister_read_group: "
				"Marked `%s' (group `%s') for removal.",
				rf->rf_name, group);
	}

	pthread_mutex_unlock (&read_lock);

	if (found == 0)
	{
		WARNING ("plugin_unregister_read_group: No such "
				"group of read function: %s", group);
		return (-ENOENT);
	}

	return (0);
} /* }}} int plugin_unregister_read_group */

int plugin_unregister_write (const char *name)
{
	return (plugin_unregister (list_write, name));
}

int plugin_unregister_flush (const char *name)
{
	return (plugin_unregister (list_flush, name));
}

int plugin_unregister_missing (const char *name)
{
	return (plugin_unregister (list_missing, name));
}

int plugin_unregister_shutdown (const char *name)
{
	return (plugin_unregister (list_shutdown, name));
}

int plugin_unregister_data_set (const char *name)
{
	data_set_t *ds;

	if (data_sets == NULL)
		return (-1);

	if (c_avl_remove (data_sets, name, NULL, (void *) &ds) != 0)
		return (-1);

	sfree (ds->ds);
	sfree (ds);

	return (0);
} /* int plugin_unregister_data_set */

int plugin_unregister_log (const char *name)
{
	return (plugin_unregister (list_log, name));
}

int plugin_unregister_notification (const char *name)
{
	return (plugin_unregister (list_notification, name));
}

void plugin_init_all (void)
{
	const char *chain_name;
	llentry_t *le;
	int status;

	/* Init the value cache */
	uc_init ();

	chain_name = global_option_get ("PreCacheChain");
	pre_cache_chain = fc_chain_get_by_name (chain_name);

	chain_name = global_option_get ("PostCacheChain");
	post_cache_chain = fc_chain_get_by_name (chain_name);


	if ((list_init == NULL) && (read_heap == NULL))
		return;

	/* Calling all init callbacks before checking if read callbacks
	 * are available allows the init callbacks to register the read
	 * callback. */
	le = llist_head (list_init);
	while (le != NULL)
	{
		callback_func_t *cf;
		plugin_init_cb callback;

		cf = le->value;
		callback = cf->cf_callback;
		status = (*callback) ();

		if (status != 0)
		{
			ERROR ("Initialization of plugin `%s' "
					"failed with status %i. "
					"Plugin will be unloaded.",
					le->key, status);
			/* Plugins that register read callbacks from the init
			 * callback should take care of appropriate error
			 * handling themselves. */
			/* FIXME: Unload _all_ functions */
			plugin_unregister_read (le->key);
		}

		le = le->next;
	}

	/* Start read-threads */
	if (read_heap != NULL)
	{
		const char *rt;
		int num;
		rt = global_option_get ("ReadThreads");
		num = atoi (rt);
		if (num != -1)
			start_read_threads ((num > 0) ? num : 5);
	}
} /* void plugin_init_all */

/* TODO: Rename this function. */
void plugin_read_all (void)
{
	uc_check_timeout ();

	return;
} /* void plugin_read_all */

/* Read function called when the `-T' command line argument is given. */
int plugin_read_all_once (void)
{
	int status;
	int return_status = 0;

	if (read_heap == NULL)
	{
		NOTICE ("No read-functions are registered.");
		return (0);
	}

	while (42)
	{
		read_func_t *rf;

		rf = c_heap_get_root (read_heap);
		if (rf == NULL)
			break;

		if (rf->rf_type == RF_SIMPLE)
		{
			int (*callback) (void);

			callback = rf->rf_callback;
			status = (*callback) ();
		}
		else
		{
			plugin_read_cb callback;

			callback = rf->rf_callback;
			status = (*callback) (&rf->rf_udata);
		}

		if (status != 0)
		{
			NOTICE ("read-function of plugin `%s' failed.",
					rf->rf_name);
			return_status = -1;
		}

		destroy_callback ((void *) rf);
	}

	return (return_status);
} /* int plugin_read_all_once */

int plugin_write (const char *plugin, /* {{{ */
		const data_set_t *ds, const value_list_t *vl)
{
  llentry_t *le;
  int status;

  if (vl == NULL)
    return (EINVAL);

  if (list_write == NULL)
    return (ENOENT);

  if (ds == NULL)
  {
    ds = plugin_get_ds (vl->type);
    if (ds == NULL)
    {
      ERROR ("plugin_write: Unable to lookup type `%s'.", vl->type);
      return (ENOENT);
    }
  }

  if (plugin == NULL)
  {
    int success = 0;
    int failure = 0;

    le = llist_head (list_write);
    while (le != NULL)
    {
      callback_func_t *cf = le->value;
      plugin_write_cb callback;

      DEBUG ("plugin: plugin_write: Writing values via %s.", le->key);
      callback = cf->cf_callback;
      status = (*callback) (ds, vl, &cf->cf_udata);
      if (status != 0)
        failure++;
      else
        success++;

      le = le->next;
    }

    if ((success == 0) && (failure != 0))
      status = -1;
    else
      status = 0;
  }
  else /* plugin != NULL */
  {
    callback_func_t *cf;
    plugin_write_cb callback;

    le = llist_head (list_write);
    while (le != NULL)
    {
      if (strcasecmp (plugin, le->key) == 0)
        break;

      le = le->next;
    }

    if (le == NULL)
      return (ENOENT);

    cf = le->value;

    DEBUG ("plugin: plugin_write: Writing values via %s.", le->key);
    callback = cf->cf_callback;
    status = (*callback) (ds, vl, &cf->cf_udata);
  }

  return (status);
} /* }}} int plugin_write */

int plugin_flush (const char *plugin, cdtime_t timeout, const char *identifier)
{
  llentry_t *le;

  if (list_flush == NULL)
    return (0);

  le = llist_head (list_flush);
  while (le != NULL)
  {
    callback_func_t *cf;
    plugin_flush_cb callback;

    if ((plugin != NULL)
        && (strcmp (plugin, le->key) != 0))
    {
      le = le->next;
      continue;
    }

    cf = le->value;
    callback = cf->cf_callback;

    (*callback) (timeout, identifier, &cf->cf_udata);

    le = le->next;
  }
  return (0);
} /* int plugin_flush */

void plugin_shutdown_all (void)
{
	llentry_t *le;

	stop_read_threads ();

	destroy_all_callbacks (&list_init);

	pthread_mutex_lock (&read_lock);
	llist_destroy (read_list);
	read_list = NULL;
	pthread_mutex_unlock (&read_lock);

	destroy_read_heap ();

	plugin_flush (/* plugin = */ NULL,
			/* timeout = */ 0,
			/* identifier = */ NULL);

	le = NULL;
	if (list_shutdown != NULL)
		le = llist_head (list_shutdown);

	while (le != NULL)
	{
		callback_func_t *cf;
		plugin_shutdown_cb callback;

		cf = le->value;
		callback = cf->cf_callback;

		/* Advance the pointer before calling the callback allows
		 * shutdown functions to unregister themselves. If done the
		 * other way around the memory `le' points to will be freed
		 * after callback returns. */
		le = le->next;

		(*callback) ();
	}

	/* Write plugins which use the `user_data' pointer usually need the
	 * same data available to the flush callback. If this is the case, set
	 * the free_function to NULL when registering the flush callback and to
	 * the real free function when registering the write callback. This way
	 * the data isn't freed twice. */
	destroy_all_callbacks (&list_flush);
	destroy_all_callbacks (&list_missing);
	destroy_all_callbacks (&list_write);

	destroy_all_callbacks (&list_notification);
	destroy_all_callbacks (&list_shutdown);
	destroy_all_callbacks (&list_log);
} /* void plugin_shutdown_all */

int plugin_dispatch_missing (const value_list_t *vl) /* {{{ */
{
  llentry_t *le;

  if (list_missing == NULL)
    return (0);

  le = llist_head (list_missing);
  while (le != NULL)
  {
    callback_func_t *cf;
    plugin_missing_cb callback;
    int status;

    cf = le->value;
    callback = cf->cf_callback;

    status = (*callback) (vl, &cf->cf_udata);
    if (status != 0)
    {
      if (status < 0)
      {
        ERROR ("plugin_dispatch_missing: Callback function \"%s\" "
            "failed with status %i.",
            le->key, status);
        return (status);
      }
      else
      {
        return (0);
      }
    }

    le = le->next;
  }
  return (0);
} /* int }}} plugin_dispatch_missing */

int plugin_dispatch_values (value_list_t *vl)
{
	int status;
	static c_complain_t no_write_complaint = C_COMPLAIN_INIT_STATIC;

	value_t *saved_values;
	int      saved_values_len;

	data_set_t *ds;

	int free_meta_data = 0;

	if ((vl == NULL) || (vl->type[0] == 0)
			|| (vl->values == NULL) || (vl->values_len < 1))
	{
		ERROR ("plugin_dispatch_values: Invalid value list.");
		return (-1);
	}

	/* Free meta data only if the calling function didn't specify any. In
	 * this case matches and targets may add some and the calling function
	 * may not expect (and therefore free) that data. */
	if (vl->meta == NULL)
		free_meta_data = 1;

	if (list_write == NULL)
		c_complain_once (LOG_WARNING, &no_write_complaint,
				"plugin_dispatch_values: No write callback has been "
				"registered. Please load at least one output plugin, "
				"if you want the collected data to be stored.");

	if (data_sets == NULL)
	{
		ERROR ("plugin_dispatch_values: No data sets registered. "
				"Could the types database be read? Check "
				"your `TypesDB' setting!");
		return (-1);
	}

	if (c_avl_get (data_sets, vl->type, (void *) &ds) != 0)
	{
		char ident[6 * DATA_MAX_NAME_LEN];

		FORMAT_VL (ident, sizeof (ident), vl);
		INFO ("plugin_dispatch_values: Dataset not found: %s "
				"(from \"%s\"), check your types.db!",
				vl->type, ident);
		return (-1);
	}

	if (vl->time == 0)
		vl->time = cdtime ();

	if (vl->interval <= 0)
		vl->interval = interval_g;

	DEBUG ("plugin_dispatch_values: time = %.3f; interval = %.3f; "
			"host = %s; "
			"plugin = %s; plugin_instance = %s; "
			"type = %s; type_instance = %s;",
			CDTIME_T_TO_DOUBLE (vl->time),
			CDTIME_T_TO_DOUBLE (vl->interval),
			vl->host,
			vl->plugin, vl->plugin_instance,
			vl->type, vl->type_instance);

#if COLLECT_DEBUG
	assert (0 == strcmp (ds->type, vl->type));
#else
	if (0 != strcmp (ds->type, vl->type))
		WARNING ("plugin_dispatch_values: (ds->type = %s) != (vl->type = %s)",
				ds->type, vl->type);
#endif

#if COLLECT_DEBUG
	assert (ds->ds_num == vl->values_len);
#else
	if (ds->ds_num != vl->values_len)
	{
		ERROR ("plugin_dispatch_values: ds->type = %s: "
				"(ds->ds_num = %i) != "
				"(vl->values_len = %i)",
				ds->type, ds->ds_num, vl->values_len);
		return (-1);
	}
#endif

	escape_slashes (vl->host, sizeof (vl->host));
	escape_slashes (vl->plugin, sizeof (vl->plugin));
	escape_slashes (vl->plugin_instance, sizeof (vl->plugin_instance));
	escape_slashes (vl->type, sizeof (vl->type));
	escape_slashes (vl->type_instance, sizeof (vl->type_instance));

	/* Copy the values. This way, we can assure `targets' that they get
	 * dynamically allocated values, which they can free and replace if
	 * they like. */
	if ((pre_cache_chain != NULL) || (post_cache_chain != NULL))
	{
		saved_values     = vl->values;
		saved_values_len = vl->values_len;

		vl->values = (value_t *) calloc (vl->values_len,
				sizeof (*vl->values));
		if (vl->values == NULL)
		{
			ERROR ("plugin_dispatch_values: calloc failed.");
			vl->values = saved_values;
			return (-1);
		}
		memcpy (vl->values, saved_values,
				vl->values_len * sizeof (*vl->values));
	}
	else /* if ((pre == NULL) && (post == NULL)) */
	{
		saved_values     = NULL;
		saved_values_len = 0;
	}

	if (pre_cache_chain != NULL)
	{
		status = fc_process_chain (ds, vl, pre_cache_chain);
		if (status < 0)
		{
			WARNING ("plugin_dispatch_values: Running the "
					"pre-cache chain failed with "
					"status %i (%#x).",
					status, status);
		}
		else if (status == FC_TARGET_STOP)
		{
			/* Restore the state of the value_list so that plugins
			 * don't get confused.. */
			if (saved_values != NULL)
			{
				free (vl->values);
				vl->values     = saved_values;
				vl->values_len = saved_values_len;
			}
			return (0);
		}
	}

	/* Update the value cache */
	uc_update (ds, vl);

	if (post_cache_chain != NULL)
	{
		status = fc_process_chain (ds, vl, post_cache_chain);
		if (status < 0)
		{
			WARNING ("plugin_dispatch_values: Running the "
					"post-cache chain failed with "
					"status %i (%#x).",
					status, status);
		}
	}
	else
		fc_default_action (ds, vl);

	/* Restore the state of the value_list so that plugins don't get
	 * confused.. */
	if (saved_values != NULL)
	{
		free (vl->values);
		vl->values     = saved_values;
		vl->values_len = saved_values_len;
	}

	if ((free_meta_data != 0) && (vl->meta != NULL))
	{
		meta_data_destroy (vl->meta);
		vl->meta = NULL;
	}

	return (0);
} /* int plugin_dispatch_values */

int plugin_dispatch_notification (const notification_t *notif)
{
	llentry_t *le;
	/* Possible TODO: Add flap detection here */

	DEBUG ("plugin_dispatch_notification: severity = %i; message = %s; "
			"time = %.3f; host = %s;",
			notif->severity, notif->message,
			CDTIME_T_TO_DOUBLE (notif->time), notif->host);

	/* Nobody cares for notifications */
	if (list_notification == NULL)
		return (-1);

	le = llist_head (list_notification);
	while (le != NULL)
	{
		callback_func_t *cf;
		plugin_notification_cb callback;
		int status;

		cf = le->value;
		callback = cf->cf_callback;
		status = (*callback) (notif, &cf->cf_udata);
		if (status != 0)
		{
			WARNING ("plugin_dispatch_notification: Notification "
					"callback %s returned %i.",
					le->key, status);
		}

		le = le->next;
	}

	return (0);
} /* int plugin_dispatch_notification */

void plugin_log (int level, const char *format, ...)
{
	char msg[1024];
	va_list ap;
	llentry_t *le;

#if !COLLECT_DEBUG
	if (level >= LOG_DEBUG)
		return;
#endif

	va_start (ap, format);
	vsnprintf (msg, sizeof (msg), format, ap);
	msg[sizeof (msg) - 1] = '\0';
	va_end (ap);

	if (list_log == NULL)
	{
		fprintf (stderr, "%s\n", msg);
		return;
	}

	le = llist_head (list_log);
	while (le != NULL)
	{
		callback_func_t *cf;
		plugin_log_cb callback;

		cf = le->value;
		callback = cf->cf_callback;

		(*callback) (level, msg, &cf->cf_udata);

		le = le->next;
	}
} /* void plugin_log */

const data_set_t *plugin_get_ds (const char *name)
{
	data_set_t *ds;

	if (c_avl_get (data_sets, name, (void *) &ds) != 0)
	{
		DEBUG ("No such dataset registered: %s", name);
		return (NULL);
	}

	return (ds);
} /* data_set_t *plugin_get_ds */

static int plugin_notification_meta_add (notification_t *n,
    const char *name,
    enum notification_meta_type_e type,
    const void *value)
{
  notification_meta_t *meta;
  notification_meta_t *tail;

  if ((n == NULL) || (name == NULL) || (value == NULL))
  {
    ERROR ("plugin_notification_meta_add: A pointer is NULL!");
    return (-1);
  }

  meta = (notification_meta_t *) malloc (sizeof (notification_meta_t));
  if (meta == NULL)
  {
    ERROR ("plugin_notification_meta_add: malloc failed.");
    return (-1);
  }
  memset (meta, 0, sizeof (notification_meta_t));

  sstrncpy (meta->name, name, sizeof (meta->name));
  meta->type = type;

  switch (type)
  {
    case NM_TYPE_STRING:
    {
      meta->nm_value.nm_string = strdup ((const char *) value);
      if (meta->nm_value.nm_string == NULL)
      {
        ERROR ("plugin_notification_meta_add: strdup failed.");
        sfree (meta);
        return (-1);
      }
      break;
    }
    case NM_TYPE_SIGNED_INT:
    {
      meta->nm_value.nm_signed_int = *((int64_t *) value);
      break;
    }
    case NM_TYPE_UNSIGNED_INT:
    {
      meta->nm_value.nm_unsigned_int = *((uint64_t *) value);
      break;
    }
    case NM_TYPE_DOUBLE:
    {
      meta->nm_value.nm_double = *((double *) value);
      break;
    }
    case NM_TYPE_BOOLEAN:
    {
      meta->nm_value.nm_boolean = *((_Bool *) value);
      break;
    }
    default:
    {
      ERROR ("plugin_notification_meta_add: Unknown type: %i", type);
      sfree (meta);
      return (-1);
    }
  } /* switch (type) */

  meta->next = NULL;
  tail = n->meta;
  while ((tail != NULL) && (tail->next != NULL))
    tail = tail->next;

  if (tail == NULL)
    n->meta = meta;
  else
    tail->next = meta;

  return (0);
} /* int plugin_notification_meta_add */

int plugin_notification_meta_add_string (notification_t *n,
    const char *name,
    const char *value)
{
  return (plugin_notification_meta_add (n, name, NM_TYPE_STRING, value));
}

int plugin_notification_meta_add_signed_int (notification_t *n,
    const char *name,
    int64_t value)
{
  return (plugin_notification_meta_add (n, name, NM_TYPE_SIGNED_INT, &value));
}

int plugin_notification_meta_add_unsigned_int (notification_t *n,
    const char *name,
    uint64_t value)
{
  return (plugin_notification_meta_add (n, name, NM_TYPE_UNSIGNED_INT, &value));
}

int plugin_notification_meta_add_double (notification_t *n,
    const char *name,
    double value)
{
  return (plugin_notification_meta_add (n, name, NM_TYPE_DOUBLE, &value));
}

int plugin_notification_meta_add_boolean (notification_t *n,
    const char *name,
    _Bool value)
{
  return (plugin_notification_meta_add (n, name, NM_TYPE_BOOLEAN, &value));
}

int plugin_notification_meta_copy (notification_t *dst,
    const notification_t *src)
{
  notification_meta_t *meta;

  assert (dst != NULL);
  assert (src != NULL);
  assert (dst != src);
  assert ((src->meta == NULL) || (src->meta != dst->meta));

  for (meta = src->meta; meta != NULL; meta = meta->next)
  {
    if (meta->type == NM_TYPE_STRING)
      plugin_notification_meta_add_string (dst, meta->name,
          meta->nm_value.nm_string);
    else if (meta->type == NM_TYPE_SIGNED_INT)
      plugin_notification_meta_add_signed_int (dst, meta->name,
          meta->nm_value.nm_signed_int);
    else if (meta->type == NM_TYPE_UNSIGNED_INT)
      plugin_notification_meta_add_unsigned_int (dst, meta->name,
          meta->nm_value.nm_unsigned_int);
    else if (meta->type == NM_TYPE_DOUBLE)
      plugin_notification_meta_add_double (dst, meta->name,
          meta->nm_value.nm_double);
    else if (meta->type == NM_TYPE_BOOLEAN)
      plugin_notification_meta_add_boolean (dst, meta->name,
          meta->nm_value.nm_boolean);
  }

  return (0);
} /* int plugin_notification_meta_copy */

int plugin_notification_meta_free (notification_meta_t *n)
{
  notification_meta_t *this;
  notification_meta_t *next;

  if (n == NULL)
  {
    ERROR ("plugin_notification_meta_free: n == NULL!");
    return (-1);
  }

  this = n;
  while (this != NULL)
  {
    next = this->next;

    if (this->type == NM_TYPE_STRING)
    {
      free ((char *)this->nm_value.nm_string);
      this->nm_value.nm_string = NULL;
    }
    sfree (this);

    this = next;
  }

  return (0);
} /* int plugin_notification_meta_free */

/* vim: set sw=8 ts=8 noet fdm=marker : */<|MERGE_RESOLUTION|>--- conflicted
+++ resolved
@@ -865,7 +865,6 @@
 				(void *) callback, ud));
 } /* int plugin_register_flush */
 
-<<<<<<< HEAD
 int plugin_register_missing (const char *name,
 		plugin_missing_cb callback, user_data_t *ud)
 {
@@ -873,10 +872,7 @@
 				(void *) callback, ud));
 } /* int plugin_register_missing */
 
-int plugin_register_shutdown (char *name,
-=======
 int plugin_register_shutdown (const char *name,
->>>>>>> 7297b3b6
 		int (*callback) (void))
 {
 	return (create_register_callback (&list_shutdown, name,
