--- conflicted
+++ resolved
@@ -737,13 +737,9 @@
 {
 	plugin_register_complex_config ("openldap", cldap_config);
 	plugin_register_init ("openldap", cldap_init);
-<<<<<<< HEAD
+	plugin_register_shutdown ("openldap", cldap_shutdown);
 } /* }}} void module_register */
 
 #if defined(__APPLE__)
 #pragma clang diagnostic pop
-#endif
-=======
-	plugin_register_shutdown ("openldap", cldap_shutdown);
-} /* }}} void module_register */
->>>>>>> 01ec4734
+#endif