--- conflicted
+++ resolved
@@ -243,17 +243,6 @@
   memcpy(buffer, number, number_len);
   buffer[sizeof(buffer) - 1] = 0;
 
-<<<<<<< HEAD
-  if (key == NULL) {
-    /* no config for this element. */
-    cj_advance_array(ctx);
-    return CJ_CB_CONTINUE;
-  } else if (!CJ_IS_KEY(key)) {
-    /* the config expects a map or an array. */
-    NOTICE(
-        "curl_json plugin: Found \"%s\", but the configuration expects a map.",
-        buffer);
-=======
   if (db->state[db->depth].entry == NULL ||
       db->state[db->depth].entry->type != KEY) {
     if (db->state[db->depth].entry != NULL) {
@@ -261,7 +250,6 @@
              "map.",
              buffer);
     }
->>>>>>> 17e1d813
     cj_advance_array(ctx);
     return CJ_CB_CONTINUE;
   }
