=encoding UTF-8

=head1 NAME

collectd.conf - Configuration for the system statistics collection daemon B<collectd>

=head1 SYNOPSIS

  BaseDir "/var/lib/collectd"
  PIDFile "/run/collectd.pid"
  Interval 10.0

  LoadPlugin cpu
  LoadPlugin load

  <LoadPlugin df>
    Interval 3600
  </LoadPlugin>
  <Plugin df>
    ValuesPercentage true
  </Plugin>

  LoadPlugin ping
  <Plugin ping>
    Host "example.org"
    Host "provider.net"
  </Plugin>

=head1 DESCRIPTION

This config file controls how the system statistics collection daemon
B<collectd> behaves. The most significant option is B<LoadPlugin>, which
controls which plugins to load. These plugins ultimately define collectd's
behavior. If the B<AutoLoadPlugin> option has been enabled, the explicit
B<LoadPlugin> lines may be omitted for all plugins with a configuration block,
i.e. a C<E<lt>PluginE<nbsp>...E<gt>> block.

The syntax of this config file is similar to the config file of the famous
I<Apache> webserver. Each line contains either an option (a key and a list of
one or more values) or a section-start or -end. Empty lines and everything
after a non-quoted hash-symbol (C<#>) are ignored. I<Keys> are unquoted
strings, consisting only of alphanumeric characters and the underscore (C<_>)
character. Keys are handled case insensitive by I<collectd> itself and all
plugins included with it. I<Values> can either be an I<unquoted string>, a
I<quoted string> (enclosed in double-quotes) a I<number> or a I<boolean>
expression. I<Unquoted strings> consist of only alphanumeric characters and
underscores (C<_>) and do not need to be quoted. I<Quoted strings> are
enclosed in double quotes (C<">). You can use the backslash character (C<\>)
to include double quotes as part of the string. I<Numbers> can be specified in
decimal and floating point format (using a dot C<.> as decimal separator),
hexadecimal when using the C<0x> prefix and octal with a leading zero (C<0>).
I<Boolean> values are either B<true> or B<false>.

Lines may be wrapped by using C<\> as the last character before the newline.
This allows long lines to be split into multiple lines. Quoted strings may be
wrapped as well. However, those are treated special in that whitespace at the
beginning of the following lines will be ignored, which allows for nicely
indenting the wrapped lines.

The configuration is read and processed in order, i.e. from top to bottom. So
the plugins are loaded in the order listed in this config file. It is a good
idea to load any logging plugins first in order to catch messages from plugins
during configuration. Also, unless B<AutoLoadPlugin> is enabled, the
B<LoadPlugin> option I<must> occur I<before> the appropriate
C<E<lt>B<Plugin> ...E<gt>> block.

=head1 GLOBAL OPTIONS

=over 4

=item B<BaseDir> I<Directory>

Sets the base directory. This is the directory beneath which all RRD-files are
created. Possibly more subdirectories are created. This is also the working
directory for the daemon.

=item B<LoadPlugin> I<Plugin>

Loads the plugin I<Plugin>. This is required to load plugins, unless the
B<AutoLoadPlugin> option is enabled (see below). Without any loaded plugins,
I<collectd> will be mostly useless.

Only the first B<LoadPlugin> statement or block for a given plugin name has any
effect. This is useful when you want to split up the configuration into smaller
files and want each file to be "self contained", i.e. it contains a B<Plugin>
block I<and> the appropriate B<LoadPlugin> statement. The downside is that if
you have multiple conflicting B<LoadPlugin> blocks, e.g. when they specify
different intervals, only one of them (the first one encountered) will take
effect and all others will be silently ignored.

B<LoadPlugin> may either be a simple configuration I<statement> or a I<block>
with additional options, affecting the behavior of B<LoadPlugin>. A simple
statement looks like this:

 LoadPlugin "cpu"

Options inside a B<LoadPlugin> block can override default settings and
influence the way plugins are loaded, e.g.:

 <LoadPlugin perl>
   Interval 60
 </LoadPlugin>

The following options are valid inside B<LoadPlugin> blocks:

=over 4

=item B<Globals> B<true|false>

If enabled, collectd will export all global symbols of the plugin (and of all
libraries loaded as dependencies of the plugin) and, thus, makes those symbols
available for resolving unresolved symbols in subsequently loaded plugins if
that is supported by your system.

This is useful (or possibly even required), e.g., when loading a plugin that
embeds some scripting language into the daemon (e.g. the I<Perl> and
I<Python plugins>). Scripting languages usually provide means to load
extensions written in C. Those extensions require symbols provided by the
interpreter, which is loaded as a dependency of the respective collectd plugin.
See the documentation of those plugins (e.g., L<collectd-perl(5)> or
L<collectd-python(5)>) for details.

By default, this is disabled. As a special exception, if the plugin name is
either C<perl> or C<python>, the default is changed to enabled in order to keep
the average user from ever having to deal with this low level linking stuff.

=item B<Interval> I<Seconds>

Sets a plugin-specific interval for collecting metrics. This overrides the
global B<Interval> setting. If a plugin provides its own support for specifying
an interval, that setting will take precedence.

=item B<FlushInterval> I<Seconds>

Specifies the interval, in seconds, to call the flush callback if it's
defined in this plugin. By default, this is disabled.

=item B<FlushTimeout> I<Seconds>

Specifies the value of the timeout argument of the flush callback.

=back

=item B<AutoLoadPlugin> B<false>|B<true>

When set to B<false> (the default), each plugin needs to be loaded explicitly,
using the B<LoadPlugin> statement documented above. If a
B<E<lt>PluginE<nbsp>...E<gt>> block is encountered and no configuration
handling callback for this plugin has been registered, a warning is logged and
the block is ignored.

When set to B<true>, explicit B<LoadPlugin> statements are not required. Each
B<E<lt>PluginE<nbsp>...E<gt>> block acts as if it was immediately preceded by a
B<LoadPlugin> statement. B<LoadPlugin> statements are still required for
plugins that don't provide any configuration, e.g. the I<Load plugin>.

=item B<CollectInternalStats> B<false>|B<true>

When set to B<true>, various statistics about the I<collectd> daemon will be
collected, with "collectd" as the I<plugin name>. Defaults to B<false>.

The following metrics are reported:

=over 4

=item C<collectd-write_queue/queue_length>

The number of metrics currently in the write queue. You can limit the queue
length with the B<WriteQueueLimitLow> and B<WriteQueueLimitHigh> options.

=item C<collectd-write_queue/derive-dropped>

The number of metrics dropped due to a queue length limitation.
If this value is non-zero, your system can't handle all incoming metrics and
protects itself against overload by dropping metrics.

=item C<collectd-cache/cache_size>

The number of elements in the metric cache (the cache you can interact with
using L<collectd-unixsock(5)>).

=back

=item B<Include> I<Path> [I<pattern>]

If I<Path> points to a file, includes that file. If I<Path> points to a
directory, recursively includes all files within that directory and its
subdirectories. If the C<wordexp> function is available on your system,
shell-like wildcards are expanded before files are included. This means you can
use statements like the following:

  Include "/etc/collectd.d/*.conf"

Starting with version 5.3, this may also be a block in which further options
affecting the behavior of B<Include> may be specified. The following option is
currently allowed:

  <Include "/etc/collectd.d">
    Filter "*.conf"
  </Include>

=over 4

=item B<Filter> I<pattern>

If the C<fnmatch> function is available on your system, a shell-like wildcard
I<pattern> may be specified to filter which files to include. This may be used
in combination with recursively including a directory to easily be able to
arbitrarily mix configuration files and other documents (e.g. README files).
The given example is similar to the first example above but includes all files
matching C<*.conf> in any subdirectory of C</etc/collectd.d>.

=back

If more than one file is included by a single B<Include> option, the files
will be included in lexicographical order (as defined by the C<strcmp>
function). Thus, you can e.E<nbsp>g. use numbered prefixes to specify the
order in which the files are loaded.

To prevent loops and shooting yourself in the foot in interesting ways the
nesting is limited to a depth of 8E<nbsp>levels, which should be sufficient for
most uses. Since symlinks are followed it is still possible to crash the daemon
by looping symlinks. In our opinion significant stupidity should result in an
appropriate amount of pain.

It is no problem to have a block like C<E<lt>Plugin fooE<gt>> in more than one
file, but you cannot include files from within blocks.

=item B<PIDFile> I<File>

Sets where to write the PID file to. This file is overwritten when it exists
and deleted when the program is stopped. Some init-scripts might override this
setting using the B<-P> command-line option.

=item B<PluginDir> I<Directory>

Path to the plugins (shared objects) of collectd.

=item B<TypesDB> I<File> [I<File> ...]

Set one or more files that contain the data-set descriptions. See
L<types.db(5)> for a description of the format of this file.

=item B<Interval> I<Seconds>

Configures the interval in which to query the read plugins. Obviously smaller
values lead to a higher system load produced by collectd, while higher values
lead to more coarse statistics.

B<Warning:> You should set this once and then never touch it again. If you do,
I<you will have to delete all your RRD files> or know some serious RRDtool
magic! (Assuming you're using the I<RRDtool> or I<RRDCacheD> plugin.)

=item B<MaxReadInterval> I<Seconds>

A read plugin doubles the interval between queries after each failed attempt
to get data.

This options limits the maximum value of the interval. The default value is
B<86400>.

=item B<Timeout> I<Iterations>

Consider a value list "missing" when no update has been read or received for
I<Iterations> iterations. By default, I<collectd> considers a value list
missing when no update has been received for twice the update interval. Since
this setting uses iterations, the maximum allowed time without update depends
on the I<Interval> information contained in each value list. This is used in
the I<Threshold> configuration to dispatch notifications about missing values,
see L<collectd-threshold(5)> for details.

=item B<ReadThreads> I<Num>

Number of threads to start for reading plugins. The default value is B<5>, but
you may want to increase this if you have more than five plugins that take a
long time to read. Mostly those are plugins that do network-IO. Setting this to
a value higher than the number of registered read callbacks is not recommended.

=item B<WriteThreads> I<Num>

Number of threads to start for dispatching value lists to write plugins. The
default value is B<5>, but you may want to increase this if you have more than
five plugins that may take relatively long to write to.

=item B<WriteQueueLimitHigh> I<HighNum>

=item B<WriteQueueLimitLow> I<LowNum>

Metrics are read by the I<read threads> and then put into a queue to be handled
by the I<write threads>. If one of the I<write plugins> is slow (e.g. network
timeouts, I/O saturation of the disk) this queue will grow. In order to avoid
running into memory issues in such a case, you can limit the size of this
queue.

By default, there is no limit and memory may grow indefinitely. This is most
likely not an issue for clients, i.e. instances that only handle the local
metrics. For servers it is recommended to set this to a non-zero value, though.

You can set the limits using B<WriteQueueLimitHigh> and B<WriteQueueLimitLow>.
Each of them takes a numerical argument which is the number of metrics in the
queue. If there are I<HighNum> metrics in the queue, any new metrics I<will> be
dropped. If there are less than I<LowNum> metrics in the queue, all new metrics
I<will> be enqueued. If the number of metrics currently in the queue is between
I<LowNum> and I<HighNum>, the metric is dropped with a probability that is
proportional to the number of metrics in the queue (i.e. it increases linearly
until it reaches 100%.)

If B<WriteQueueLimitHigh> is set to non-zero and B<WriteQueueLimitLow> is
unset, the latter will default to half of B<WriteQueueLimitHigh>.

If you do not want to randomly drop values when the queue size is between
I<LowNum> and I<HighNum>, set B<WriteQueueLimitHigh> and B<WriteQueueLimitLow>
to the same value.

Enabling the B<CollectInternalStats> option is of great help to figure out the
values to set B<WriteQueueLimitHigh> and B<WriteQueueLimitLow> to.

=item B<Hostname> I<Name>

Sets the hostname that identifies a host. If you omit this setting, the
hostname will be determined using the L<gethostname(2)> system call.

=item B<FQDNLookup> B<true|false>

If B<Hostname> is determined automatically this setting controls whether or not
the daemon should try to figure out the "fully qualified domain name", FQDN.
This is done using a lookup of the name returned by C<gethostname>. This option
is enabled by default.

=item B<PreCacheChain> I<ChainName>

=item B<PostCacheChain> I<ChainName>

Configure the name of the "pre-cache chain" and the "post-cache chain". Please
see L<FILTER CONFIGURATION> below on information on chains and how these
setting change the daemon's behavior.

=back

=head1 PLUGIN OPTIONS

Some plugins may register own options. These options must be enclosed in a
C<Plugin>-Section. Which options exist depends on the plugin used. Some plugins
require external configuration, too. The C<apache plugin>, for example,
required C<mod_status> to be configured in the webserver you're going to
collect data from. These plugins are listed below as well, even if they don't
require any configuration within collectd's configuration file.

A list of all plugins and a short summary for each plugin can be found in the
F<README> file shipped with the sourcecode and hopefully binary packets as
well.

=head2 Plugin C<aggregation>

The I<Aggregation plugin> makes it possible to aggregate several values into
one using aggregation functions such as I<sum>, I<average>, I<min> and I<max>.
This can be put to a wide variety of uses, e.g. average and total CPU
statistics for your entire fleet.

The grouping is powerful but, as with many powerful tools, may be a bit
difficult to wrap your head around. The grouping will therefore be
demonstrated using an example: The average and sum of the CPU usage across
all CPUs of each host is to be calculated.

To select all the affected values for our example, set C<Plugin cpu> and
C<Type cpu>. The other values are left unspecified, meaning "all values". The
I<Host>, I<Plugin>, I<PluginInstance>, I<Type> and I<TypeInstance> options
work as if they were specified in the C<WHERE> clause of an C<SELECT> SQL
statement.

  Plugin "cpu"
  Type "cpu"

Although the I<Host>, I<PluginInstance> (CPU number, i.e. 0, 1, 2, ...)  and
I<TypeInstance> (idle, user, system, ...) fields are left unspecified in the
example, the intention is to have a new value for each host / type instance
pair. This is achieved by "grouping" the values using the C<GroupBy> option.
It can be specified multiple times to group by more than one field.

  GroupBy "Host"
  GroupBy "TypeInstance"

We do neither specify nor group by I<plugin instance> (the CPU number), so all
metrics that differ in the CPU number only will be aggregated. Each
aggregation needs I<at least one> such field, otherwise no aggregation would
take place.

The full example configuration looks like this:

 <Plugin "aggregation">
   <Aggregation>
     Plugin "cpu"
     Type "cpu"

     GroupBy "Host"
     GroupBy "TypeInstance"

     CalculateSum true
     CalculateAverage true
   </Aggregation>
 </Plugin>

There are a couple of limitations you should be aware of:

=over 4

=item *

The I<Type> cannot be left unspecified, because it is not reasonable to add
apples to oranges. Also, the internal lookup structure won't work if you try
to group by type.

=item *

There must be at least one unspecified, ungrouped field. Otherwise nothing
will be aggregated.

=back

As you can see in the example above, each aggregation has its own
B<Aggregation> block. You can have multiple aggregation blocks and aggregation
blocks may match the same values, i.e. one value list can update multiple
aggregations. The following options are valid inside B<Aggregation> blocks:

=over 4

=item B<Host> I<Host>

=item B<Plugin> I<Plugin>

=item B<PluginInstance> I<PluginInstance>

=item B<Type> I<Type>

=item B<TypeInstance> I<TypeInstance>

Selects the value lists to be added to this aggregation. B<Type> must be a
valid data set name, see L<types.db(5)> for details.

If the string starts with and ends with a slash (C</>), the string is
interpreted as a I<regular expression>. The regex flavor used are POSIX
extended regular expressions as described in L<regex(7)>. Example usage:

 Host "/^db[0-9]\\.example\\.com$/"

=item B<GroupBy> B<Host>|B<Plugin>|B<PluginInstance>|B<TypeInstance>

Group valued by the specified field. The B<GroupBy> option may be repeated to
group by multiple fields.

=item B<SetHost> I<Host>

=item B<SetPlugin> I<Plugin>

=item B<SetPluginInstance> I<PluginInstance>

=item B<SetTypeInstance> I<TypeInstance>

Sets the appropriate part of the identifier to the provided string.

The I<PluginInstance> should include the placeholder C<%{aggregation}> which
will be replaced with the aggregation function, e.g. "average". Not including
the placeholder will result in duplication warnings and/or messed up values if
more than one aggregation function are enabled.

The following example calculates the average usage of all "even" CPUs:

 <Plugin "aggregation">
   <Aggregation>
     Plugin "cpu"
     PluginInstance "/[0,2,4,6,8]$/"
     Type "cpu"

     SetPlugin "cpu"
     SetPluginInstance "even-%{aggregation}"

     GroupBy "Host"
     GroupBy "TypeInstance"

     CalculateAverage true
   </Aggregation>
 </Plugin>

This will create the files:

=over 4

=item *

foo.example.com/cpu-even-average/cpu-idle

=item *

foo.example.com/cpu-even-average/cpu-system

=item *

foo.example.com/cpu-even-average/cpu-user

=item *

...

=back

=item B<CalculateNum> B<true>|B<false>

=item B<CalculateSum> B<true>|B<false>

=item B<CalculateAverage> B<true>|B<false>

=item B<CalculateMinimum> B<true>|B<false>

=item B<CalculateMaximum> B<true>|B<false>

=item B<CalculateStddev> B<true>|B<false>

Boolean options for enabling calculation of the number of value lists, their
sum, average, minimum, maximum andE<nbsp>/ or standard deviation. All options
are disabled by default.

=back

=head2 Plugin C<amqp>

The I<AMQP plugin> can be used to communicate with other instances of
I<collectd> or third party applications using an AMQP message broker. Values
are sent to or received from the broker, which handles routing, queueing and
possibly filtering out messages.

B<Synopsis:>

 <Plugin "amqp">
   # Send values to an AMQP broker
   <Publish "some_name">
     Host "localhost"
     Port "5672"
     VHost "/"
     User "guest"
     Password "guest"
     Exchange "amq.fanout"
 #   ExchangeType "fanout"
 #   RoutingKey "collectd"
 #   Persistent false
 #   ConnectionRetryDelay 0
 #   Format "command"
 #   StoreRates false
 #   GraphitePrefix "collectd."
 #   GraphiteEscapeChar "_"
 #   GraphiteSeparateInstances false
 #   GraphiteAlwaysAppendDS false
   </Publish>

   # Receive values from an AMQP broker
   <Subscribe "some_name">
     Host "localhost"
     Port "5672"
     VHost "/"
     User "guest"
     Password "guest"
     Exchange "amq.fanout"
 #   ExchangeType "fanout"
 #   Queue "queue_name"
 #   QueueDurable false
 #   QueueAutoDelete true
 #   RoutingKey "collectd.#"
 #   ConnectionRetryDelay 0
   </Subscribe>
 </Plugin>

The plugin's configuration consists of a number of I<Publish> and I<Subscribe>
blocks, which configure sending and receiving of values respectively. The two
blocks are very similar, so unless otherwise noted, an option can be used in
either block. The name given in the blocks starting tag is only used for
reporting messages, but may be used to support I<flushing> of certain
I<Publish> blocks in the future.

=over 4

=item B<Host> I<Host>

Hostname or IP-address of the AMQP broker. Defaults to the default behavior of
the underlying communications library, I<rabbitmq-c>, which is "localhost".

=item B<Port> I<Port>

Service name or port number on which the AMQP broker accepts connections. This
argument must be a string, even if the numeric form is used. Defaults to
"5672".

=item B<VHost> I<VHost>

Name of the I<virtual host> on the AMQP broker to use. Defaults to "/".

=item B<User> I<User>

=item B<Password> I<Password>

Credentials used to authenticate to the AMQP broker. By default "guest"/"guest"
is used.

=item B<Exchange> I<Exchange>

In I<Publish> blocks, this option specifies the I<exchange> to send values to.
By default, "amq.fanout" will be used.

In I<Subscribe> blocks this option is optional. If given, a I<binding> between
the given exchange and the I<queue> is created, using the I<routing key> if
configured. See the B<Queue> and B<RoutingKey> options below.

=item B<ExchangeType> I<Type>

If given, the plugin will try to create the configured I<exchange> with this
I<type> after connecting. When in a I<Subscribe> block, the I<queue> will then
be bound to this exchange.

=item B<Queue> I<Queue> (Subscribe only)

Configures the I<queue> name to subscribe to. If no queue name was configured
explicitly, a unique queue name will be created by the broker.

=item B<QueueDurable> B<true>|B<false> (Subscribe only)

Defines if the I<queue> subscribed to is durable (saved to persistent storage)
or transient (will disappear if the AMQP broker is restarted). Defaults to
"false".

This option should be used in conjunction with the I<Persistent> option on the
publish side.

=item B<QueueAutoDelete> B<true>|B<false> (Subscribe only)

Defines if the I<queue> subscribed to will be deleted once the last consumer
unsubscribes. Defaults to "true".

=item B<RoutingKey> I<Key>

In I<Publish> blocks, this configures the routing key to set on all outgoing
messages. If not given, the routing key will be computed from the I<identifier>
of the value. The host, plugin, type and the two instances are concatenated
together using dots as the separator and all containing dots replaced with
slashes. For example "collectd.host/example/com.cpu.0.cpu.user". This makes it
possible to receive only specific values using a "topic" exchange.

In I<Subscribe> blocks, configures the I<routing key> used when creating a
I<binding> between an I<exchange> and the I<queue>. The usual wildcards can be
used to filter messages when using a "topic" exchange. If you're only
interested in CPU statistics, you could use the routing key "collectd.*.cpu.#"
for example.

=item B<Persistent> B<true>|B<false> (Publish only)

Selects the I<delivery method> to use. If set to B<true>, the I<persistent>
mode will be used, i.e. delivery is guaranteed. If set to B<false> (the
default), the I<transient> delivery mode will be used, i.e. messages may be
lost due to high load, overflowing queues or similar issues.

=item B<ConnectionRetryDelay> I<Delay>

When the connection to the AMQP broker is lost, defines the time in seconds to
wait before attempting to reconnect. Defaults to 0, which implies collectd will
attempt to reconnect at each read interval (in Subscribe mode) or each time
values are ready for submission (in Publish mode).

=item B<Format> B<Command>|B<JSON>|B<Graphite> (Publish only)

Selects the format in which messages are sent to the broker. If set to
B<Command> (the default), values are sent as C<PUTVAL> commands which are
identical to the syntax used by the I<Exec> and I<UnixSock plugins>. In this
case, the C<Content-Type> header field will be set to C<text/collectd>.

If set to B<JSON>, the values are encoded in the I<JavaScript Object Notation>,
an easy and straight forward exchange format. The C<Content-Type> header field
will be set to C<application/json>.

If set to B<Graphite>, values are encoded in the I<Graphite> format, which is
"<metric> <value> <timestamp>\n". The C<Content-Type> header field will be set to
C<text/graphite>.

A subscribing client I<should> use the C<Content-Type> header field to
determine how to decode the values. Currently, the I<AMQP plugin> itself can
only decode the B<Command> format.

=item B<StoreRates> B<true>|B<false> (Publish only)

Determines whether or not C<COUNTER>, C<DERIVE> and C<ABSOLUTE> data sources
are converted to a I<rate> (i.e. a C<GAUGE> value). If set to B<false> (the
default), no conversion is performed. Otherwise the conversion is performed
using the internal value cache.

Please note that currently this option is only used if the B<Format> option has
been set to B<JSON>.

=item B<GraphitePrefix> (Publish and B<Format>=I<Graphite> only)

A prefix can be added in the metric name when outputting in the I<Graphite> format.
It's added before the I<Host> name.
Metric name will be "<prefix><host><postfix><plugin><type><name>"

=item B<GraphitePostfix> (Publish and B<Format>=I<Graphite> only)

A postfix can be added in the metric name when outputting in the I<Graphite> format.
It's added after the I<Host> name.
Metric name will be "<prefix><host><postfix><plugin><type><name>"

=item B<GraphiteEscapeChar> (Publish and B<Format>=I<Graphite> only)

Specify a character to replace dots (.) in the host part of the metric name.
In I<Graphite> metric name, dots are used as separators between different
metric parts (host, plugin, type).
Default is "_" (I<Underscore>).

=item B<GraphiteSeparateInstances> B<true>|B<false>

If set to B<true>, the plugin instance and type instance will be in their own
path component, for example C<host.cpu.0.cpu.idle>. If set to B<false> (the
default), the plugin and plugin instance (and likewise the type and type
instance) are put into one component, for example C<host.cpu-0.cpu-idle>.

=item B<GraphiteAlwaysAppendDS> B<true>|B<false>

If set to B<true>, append the name of the I<Data Source> (DS) to the "metric"
identifier. If set to B<false> (the default), this is only done when there is
more than one DS.

=back

=head2 Plugin C<apache>

To configure the C<apache>-plugin you first need to configure the Apache
webserver correctly. The Apache-plugin C<mod_status> needs to be loaded and
working and the C<ExtendedStatus> directive needs to be B<enabled>. You can use
the following snipped to base your Apache config upon:

  ExtendedStatus on
  <IfModule mod_status.c>
    <Location /mod_status>
      SetHandler server-status
    </Location>
  </IfModule>

Since its C<mod_status> module is very similar to Apache's, B<lighttpd> is
also supported. It introduces a new field, called C<BusyServers>, to count the
number of currently connected clients. This field is also supported.

The configuration of the I<Apache> plugin consists of one or more
C<E<lt>InstanceE<nbsp>/E<gt>> blocks. Each block requires one string argument
as the instance name. For example:

 <Plugin "apache">
   <Instance "www1">
     URL "http://www1.example.com/mod_status?auto"
   </Instance>
   <Instance "www2">
     URL "http://www2.example.com/mod_status?auto"
   </Instance>
 </Plugin>

The instance name will be used as the I<plugin instance>. To emulate the old
(versionE<nbsp>4) behavior, you can use an empty string (""). In order for the
plugin to work correctly, each instance name must be unique. This is not
enforced by the plugin and it is your responsibility to ensure it.

The following options are accepted within each I<Instance> block:

=over 4

=item B<URL> I<http://host/mod_status?auto>

Sets the URL of the C<mod_status> output. This needs to be the output generated
by C<ExtendedStatus on> and it needs to be the machine readable output
generated by appending the C<?auto> argument. This option is I<mandatory>.

=item B<User> I<Username>

Optional user name needed for authentication.

=item B<Password> I<Password>

Optional password needed for authentication.

=item B<VerifyPeer> B<true|false>

Enable or disable peer SSL certificate verification. See
L<http://curl.haxx.se/docs/sslcerts.html> for details. Enabled by default.

=item B<VerifyHost> B<true|false>

Enable or disable peer host name verification. If enabled, the plugin checks
if the C<Common Name> or a C<Subject Alternate Name> field of the SSL
certificate matches the host name provided by the B<URL> option. If this
identity check fails, the connection is aborted. Obviously, only works when
connecting to a SSL enabled server. Enabled by default.

=item B<CACert> I<File>

File that holds one or more SSL certificates. If you want to use HTTPS you will
possibly need this option. What CA certificates come bundled with C<libcurl>
and are checked by default depends on the distribution you use.

=item B<SSLCiphers> I<list of ciphers>

Specifies which ciphers to use in the connection. The list of ciphers
must specify valid ciphers. See
L<http://www.openssl.org/docs/apps/ciphers.html> for details.

=item B<Timeout> I<Milliseconds>

The B<Timeout> option sets the overall timeout for HTTP requests to B<URL>, in
milliseconds. By default, the configured B<Interval> is used to set the
timeout.

=back

=head2 Plugin C<apcups>

=over 4

=item B<Host> I<Hostname>

Hostname of the host running B<apcupsd>. Defaults to B<localhost>. Please note
that IPv6 support has been disabled unless someone can confirm or decline that
B<apcupsd> can handle it.

=item B<Port> I<Port>

TCP-Port to connect to. Defaults to B<3551>.

=item B<ReportSeconds> B<true>|B<false>

If set to B<true>, the time reported in the C<timeleft> metric will be
converted to seconds. This is the recommended setting. If set to B<false>, the
default for backwards compatibility, the time will be reported in minutes.

=item B<PersistentConnection> B<true>|B<false>

The plugin is designed to keep the connection to I<apcupsd> open between reads.
If plugin poll interval is greater than 15 seconds (hardcoded socket close
timeout in I<apcupsd> NIS), then this option is B<false> by default.

You can instruct the plugin to close the connection after each read by setting
this option to B<false> or force keeping the connection by setting it to B<true>.

If I<apcupsd> appears to close the connection due to inactivity quite quickly,
the plugin will try to detect this problem and switch to an open-read-close mode.

=back

=head2 Plugin C<aquaero>

This plugin collects the value of the available sensors in an
I<AquaeroE<nbsp>5> board. AquaeroE<nbsp>5 is a water-cooling controller board,
manufactured by Aqua Computer GmbH L<http://www.aquacomputer.de/>, with a USB2
connection for monitoring and configuration. The board can handle multiple
temperature sensors, fans, water pumps and water level sensors and adjust the
output settings such as fan voltage or power used by the water pump based on
the available inputs using a configurable controller included in the board.
This plugin collects all the available inputs as well as some of the output
values chosen by this controller. The plugin is based on the I<libaquaero5>
library provided by I<aquatools-ng>.

=over 4

=item B<Device> I<DevicePath>

Device path of the AquaeroE<nbsp>5's USB HID (human interface device), usually
in the form C</dev/usb/hiddevX>. If this option is no set the plugin will try
to auto-detect the Aquaero 5 USB device based on vendor-ID and product-ID.

=back

=head2 Plugin C<ascent>

This plugin collects information about an Ascent server, a free server for the
"World of Warcraft" game. This plugin gathers the information by fetching the
XML status page using C<libcurl> and parses it using C<libxml2>.

The configuration options are the same as for the C<apache> plugin above:

=over 4

=item B<URL> I<http://localhost/ascent/status/>

Sets the URL of the XML status output.

=item B<User> I<Username>

Optional user name needed for authentication.

=item B<Password> I<Password>

Optional password needed for authentication.

=item B<VerifyPeer> B<true|false>

Enable or disable peer SSL certificate verification. See
L<http://curl.haxx.se/docs/sslcerts.html> for details. Enabled by default.

=item B<VerifyHost> B<true|false>

Enable or disable peer host name verification. If enabled, the plugin checks
if the C<Common Name> or a C<Subject Alternate Name> field of the SSL
certificate matches the host name provided by the B<URL> option. If this
identity check fails, the connection is aborted. Obviously, only works when
connecting to a SSL enabled server. Enabled by default.

=item B<CACert> I<File>

File that holds one or more SSL certificates. If you want to use HTTPS you will
possibly need this option. What CA certificates come bundled with C<libcurl>
and are checked by default depends on the distribution you use.

=item B<Timeout> I<Milliseconds>

The B<Timeout> option sets the overall timeout for HTTP requests to B<URL>, in
milliseconds. By default, the configured B<Interval> is used to set the
timeout.

=back

=head2 Plugin C<barometer>

This plugin reads absolute air pressure using digital barometer sensor on a I2C
bus. Supported sensors are:

=over 5

=item I<MPL115A2> from Freescale,
see L<http://www.freescale.com/webapp/sps/site/prod_summary.jsp?code=MPL115A>.


=item I<MPL3115> from Freescale
see L<http://www.freescale.com/webapp/sps/site/prod_summary.jsp?code=MPL3115A2>.


=item I<BMP085> from Bosch Sensortec

=back

The sensor type - one of the above - is detected automatically by the plugin
and indicated in the plugin_instance (you will see subdirectory
"barometer-mpl115" or "barometer-mpl3115", or "barometer-bmp085"). The order of
detection is BMP085 -> MPL3115 -> MPL115A2, the first one found will be used
(only one sensor can be used by the plugin).

The plugin provides absolute barometric pressure, air pressure reduced to sea
level (several possible approximations) and as an auxiliary value also internal
sensor temperature. It uses (expects/provides) typical metric units - pressure
in [hPa], temperature in [C], altitude in [m].

It was developed and tested under Linux only. The only platform dependency is
the standard Linux i2c-dev interface (the particular bus driver has to
support the SM Bus command subset).

The reduction or normalization to mean sea level pressure requires (depending
on selected method/approximation) also altitude and reference to temperature
sensor(s).  When multiple temperature sensors are configured the minumum of
their values is always used (expecting that the warmer ones are affected by
e.g. direct sun light at that moment).

Synopsis:

  <Plugin "barometer">
     Device            "/dev/i2c-0";
     Oversampling      512
     PressureOffset    0.0
     TemperatureOffset 0.0
     Normalization     2
     Altitude          238.0
     TemperatureSensor "myserver/onewire-F10FCA000800/temperature"
  </Plugin>

=over 4

=item B<Device> I<device>

The only mandatory configuration parameter.

Device name of the I2C bus to which the sensor is connected. Note that
typically you need to have loaded the i2c-dev module.
Using i2c-tools you can check/list i2c buses available on your system by:

  i2cdetect -l

Then you can scan for devices on given bus. E.g. to scan the whole bus 0 use:

  i2cdetect -y -a 0

This way you should be able to verify that the pressure sensor (either type) is
connected and detected on address 0x60.

=item B<Oversampling> I<value>

Optional parameter controlling the oversampling/accuracy. Default value
is 1 providing fastest and least accurate reading.

For I<MPL115> this is the size of the averaging window. To filter out sensor
noise a simple averaging using floating window of this configurable size is
used. The plugin will use average of the last C<value> measurements (value of 1
means no averaging).  Minimal size is 1, maximal 1024.

For I<MPL3115> this is the oversampling value. The actual oversampling is
performed by the sensor and the higher value the higher accuracy and longer
conversion time (although nothing to worry about in the collectd context).
Supported values are: 1, 2, 4, 8, 16, 32, 64 and 128. Any other value is
adjusted by the plugin to the closest supported one.

For I<BMP085> this is the oversampling value. The actual oversampling is
performed by the sensor and the higher value the higher accuracy and longer
conversion time (although nothing to worry about in the collectd context).
Supported values are: 1, 2, 4, 8. Any other value is adjusted by the plugin to
the closest supported one.

=item B<PressureOffset> I<offset>

Optional parameter for MPL3115 only.

You can further calibrate the sensor by supplying pressure and/or temperature
offsets.  This is added to the measured/caclulated value (i.e. if the measured
value is too high then use negative offset).
In hPa, default is 0.0.

=item B<TemperatureOffset> I<offset>

Optional parameter for MPL3115 only.

You can further calibrate the sensor by supplying pressure and/or temperature
offsets.  This is added to the measured/caclulated value (i.e. if the measured
value is too high then use negative offset).
In C, default is 0.0.

=item B<Normalization> I<method>

Optional parameter, default value is 0.

Normalization method - what approximation/model is used to compute the mean sea
level pressure from the air absolute pressure.

Supported values of the C<method> (integer between from 0 to 2) are:

=over 5

=item B<0> - no conversion, absolute pressure is simply copied over. For this method you
       do not need to configure C<Altitude> or C<TemperatureSensor>.

=item B<1> - international formula for conversion ,
See
L<http://en.wikipedia.org/wiki/Atmospheric_pressure#Altitude_atmospheric_pressure_variation>.
For this method you have to configure C<Altitude> but do not need
C<TemperatureSensor> (uses fixed global temperature average instead).

=item B<2> - formula as recommended by the Deutsche Wetterdienst (German
Meteorological Service).
See L<http://de.wikipedia.org/wiki/Barometrische_H%C3%B6henformel#Theorie>
For this method you have to configure both  C<Altitude> and
C<TemperatureSensor>.

=back


=item B<Altitude> I<altitude>

The altitude (in meters) of the location where you meassure the pressure.

=item B<TemperatureSensor> I<reference>

Temperature sensor(s) which should be used as a reference when normalizing the
pressure using C<Normalization> method 2.
When specified more sensors a minumum is found and used each time.  The
temperature reading directly from this pressure sensor/plugin is typically not
suitable as the pressure sensor will be probably inside while we want outside
temperature.  The collectd reference name is something like
<hostname>/<plugin_name>-<plugin_instance>/<type>-<type_instance>
(<type_instance> is usually omitted when there is just single value type). Or
you can figure it out from the path of the output data files.

=back

=head2 Plugin C<battery>

The I<battery plugin> reports the remaining capacity, power and voltage of
laptop batteries.

=over 4

=item B<ValuesPercentage> B<false>|B<true>

When enabled, remaining capacity is reported as a percentage, e.g. "42%
capacity remaining". Otherwise the capacity is stored as reported by the
battery, most likely in "Wh". This option does not work with all input methods,
in particular when only C</proc/pmu> is available on an old Linux system.
Defaults to B<false>.

=item B<ReportDegraded> B<false>|B<true>

Typical laptop batteries degrade over time, meaning the capacity decreases with
recharge cycles. The maximum charge of the previous charge cycle is tracked as
"last full capacity" and used to determine that a battery is "fully charged".

When this option is set to B<false>, the default, the I<battery plugin> will
only report the remaining capacity. If the B<ValuesPercentage> option is
enabled, the relative remaining capacity is calculated as the ratio of the
"remaining capacity" and the "last full capacity". This is what most tools,
such as the status bar of desktop environments, also do.

When set to B<true>, the battery plugin will report three values: B<charged>
(remaining capacity), B<discharged> (difference between "last full capacity"
and "remaining capacity") and B<degraded> (difference between "design capacity"
and "last full capacity").

=back

=head2 Plugin C<bind>

Starting with BIND 9.5.0, the most widely used DNS server software provides
extensive statistics about queries, responses and lots of other information.
The bind plugin retrieves this information that's encoded in XML and provided
via HTTP and submits the values to collectd.

To use this plugin, you first need to tell BIND to make this information
available. This is done with the C<statistics-channels> configuration option:

 statistics-channels {
   inet localhost port 8053;
 };

The configuration follows the grouping that can be seen when looking at the
data with an XSLT compatible viewer, such as a modern web browser. It's
probably a good idea to make yourself familiar with the provided values, so you
can understand what the collected statistics actually mean.

Synopsis:

 <Plugin "bind">
   URL "http://localhost:8053/"
   ParseTime       false
   OpCodes         true
   QTypes          true

   ServerStats     true
   ZoneMaintStats  true
   ResolverStats   false
   MemoryStats     true

   <View "_default">
     QTypes        true
     ResolverStats true
     CacheRRSets   true

     Zone "127.in-addr.arpa/IN"
   </View>
 </Plugin>

The bind plugin accepts the following configuration options:

=over 4

=item B<URL> I<URL>

URL from which to retrieve the XML data. If not specified,
C<http://localhost:8053/> will be used.

=item B<ParseTime> B<true>|B<false>

When set to B<true>, the time provided by BIND will be parsed and used to
dispatch the values. When set to B<false>, the local time source is queried.

This setting is set to B<true> by default for backwards compatibility; setting
this to B<false> is I<recommended> to avoid problems with timezones and
localization.

=item B<OpCodes> B<true>|B<false>

When enabled, statistics about the I<"OpCodes">, for example the number of
C<QUERY> packets, are collected.

Default: Enabled.

=item B<QTypes> B<true>|B<false>

When enabled, the number of I<incoming> queries by query types (for example
C<A>, C<MX>, C<AAAA>) is collected.

Default: Enabled.

=item B<ServerStats> B<true>|B<false>

Collect global server statistics, such as requests received over IPv4 and IPv6,
successful queries, and failed updates.

Default: Enabled.

=item B<ZoneMaintStats> B<true>|B<false>

Collect zone maintenance statistics, mostly information about notifications
(zone updates) and zone transfers.

Default: Enabled.

=item B<ResolverStats> B<true>|B<false>

Collect resolver statistics, i.E<nbsp>e. statistics about outgoing requests
(e.E<nbsp>g. queries over IPv4, lame servers). Since the global resolver
counters apparently were removed in BIND 9.5.1 and 9.6.0, this is disabled by
default. Use the B<ResolverStats> option within a B<View "_default"> block
instead for the same functionality.

Default: Disabled.

=item B<MemoryStats>

Collect global memory statistics.

Default: Enabled.

=item B<Timeout> I<Milliseconds>

The B<Timeout> option sets the overall timeout for HTTP requests to B<URL>, in
milliseconds. By default, the configured B<Interval> is used to set the
timeout.

=item B<View> I<Name>

Collect statistics about a specific I<"view">. BIND can behave different,
mostly depending on the source IP-address of the request. These different
configurations are called "views". If you don't use this feature, you most
likely are only interested in the C<_default> view.

Within a E<lt>B<View>E<nbsp>I<name>E<gt> block, you can specify which
information you want to collect about a view. If no B<View> block is
configured, no detailed view statistics will be collected.

=over 4

=item B<QTypes> B<true>|B<false>

If enabled, the number of I<outgoing> queries by query type (e.E<nbsp>g. C<A>,
C<MX>) is collected.

Default: Enabled.

=item B<ResolverStats> B<true>|B<false>

Collect resolver statistics, i.E<nbsp>e. statistics about outgoing requests
(e.E<nbsp>g. queries over IPv4, lame servers).

Default: Enabled.

=item B<CacheRRSets> B<true>|B<false>

If enabled, the number of entries (I<"RR sets">) in the view's cache by query
type is collected. Negative entries (queries which resulted in an error, for
example names that do not exist) are reported with a leading exclamation mark,
e.E<nbsp>g. "!A".

Default: Enabled.

=item B<Zone> I<Name>

When given, collect detailed information about the given zone in the view. The
information collected if very similar to the global B<ServerStats> information
(see above).

You can repeat this option to collect detailed information about multiple
zones.

By default no detailed zone information is collected.

=back

=back

=head2 Plugin C<ceph>

The ceph plugin collects values from JSON data to be parsed by B<libyajl>
(L<https://lloyd.github.io/yajl/>) retrieved from ceph daemon admin sockets.

A separate B<Daemon> block must be configured for each ceph daemon to be
monitored. The following example will read daemon statistics from four
separate ceph daemons running on the same device (two OSDs, one MON, one MDS) :

  <Plugin ceph>
    LongRunAvgLatency false
    ConvertSpecialMetricTypes true
    <Daemon "osd.0">
      SocketPath "/var/run/ceph/ceph-osd.0.asok"
    </Daemon>
    <Daemon "osd.1">
      SocketPath "/var/run/ceph/ceph-osd.1.asok"
    </Daemon>
    <Daemon "mon.a">
      SocketPath "/var/run/ceph/ceph-mon.ceph1.asok"
    </Daemon>
    <Daemon "mds.a">
      SocketPath "/var/run/ceph/ceph-mds.ceph1.asok"
    </Daemon>
  </Plugin>

The ceph plugin accepts the following configuration options:

=over 4

=item B<LongRunAvgLatency> B<true>|B<false>

If enabled, latency values(sum,count pairs) are calculated as the long run
average - average since the ceph daemon was started = (sum / count).
When disabled, latency values are calculated as the average since the last
collection = (sum_now - sum_last) / (count_now - count_last).

Default: Disabled

=item B<ConvertSpecialMetricTypes> B<true>|B<false>

If enabled, special metrics (metrics that differ in type from similar counters)
are converted to the type of those similar counters. This currently only
applies to filestore.journal_wr_bytes which is a counter for OSD daemons. The
ceph schema reports this metric type as a sum,count pair while similar counters
are treated as derive types. When converted, the sum is used as the counter
value and is treated as a derive type.
When disabled, all metrics are treated as the types received from the ceph schema.

Default: Enabled

=back

Each B<Daemon> block must have a string argument for the plugin instance name.
A B<SocketPath> is also required for each B<Daemon> block:

=over 4

=item B<Daemon> I<DaemonName>

Name to be used as the instance name for this daemon.

=item B<SocketPath> I<SocketPath>

Specifies the path to the UNIX admin socket of the ceph daemon.

=back

=head2 Plugin C<cgroups>

This plugin collects the CPU user/system time for each I<cgroup> by reading the
F<cpuacct.stat> files in the first cpuacct-mountpoint (typically
F</sys/fs/cgroup/cpu.cpuacct> on machines using systemd).

=over 4

=item B<CGroup> I<Directory>

Select I<cgroup> based on the name. Whether only matching I<cgroups> are
collected or if they are ignored is controlled by the B<IgnoreSelected> option;
see below.

=item B<IgnoreSelected> B<true>|B<false>

Invert the selection: If set to true, all cgroups I<except> the ones that
match any one of the criteria are collected. By default only selected
cgroups are collected if a selection is made. If no selection is configured
at all, B<all> cgroups are selected.

=back

=head2 Plugin C<chrony>

The C<chrony> plugin collects ntp data from a B<chronyd> server, such as clock
skew and per-peer stratum.

For talking to B<chronyd>, it mimics what the B<chronyc> control program does
on the wire.

Available configuration options for the C<chrony> plugin:

=over 4

=item B<Host> I<Hostname>

Hostname of the host running B<chronyd>. Defaults to B<localhost>.

=item B<Port> I<Port>

UDP-Port to connect to. Defaults to B<323>.

=item B<Timeout> I<Timeout>

Connection timeout in seconds. Defaults to B<2>.

=back

=head2 Plugin C<conntrack>

This plugin collects IP conntrack statistics.

=over 4

=item B<OldFiles>

Assume the B<conntrack_count> and B<conntrack_max> files to be found in
F</proc/sys/net/ipv4/netfilter> instead of F</proc/sys/net/netfilter/>.

=back

=head2 Plugin C<cpu>

The I<CPU plugin> collects CPU usage metrics. By default, CPU usage is reported
as Jiffies, using the C<cpu> type. Two aggregations are available:

=over 4

=item *

Sum, per-state, over all CPUs installed in the system; and

=item *

Sum, per-CPU, over all non-idle states of a CPU, creating an "active" state.

=back

The two aggregations can be combined, leading to I<collectd> only emitting a
single "active" metric for the entire system. As soon as one of these
aggregations (or both) is enabled, the I<cpu plugin> will report a percentage,
rather than Jiffies. In addition, you can request individual, per-state,
per-CPU metrics to be reported as percentage.

The following configuration options are available:

=over 4

=item B<ReportByState> B<true>|B<false>

When set to B<true>, the default, reports per-state metrics, e.g. "system",
"user" and "idle".
When set to B<false>, aggregates (sums) all I<non-idle> states into one
"active" metric.

=item B<ReportByCpu> B<true>|B<false>

When set to B<true>, the default, reports per-CPU (per-core) metrics.
When set to B<false>, instead of reporting metrics for individual CPUs, only a
global sum of CPU states is emitted.

=item B<ValuesPercentage> B<false>|B<true>

This option is only considered when both, B<ReportByCpu> and B<ReportByState>
are set to B<true>. In this case, by default, metrics will be reported as
Jiffies. By setting this option to B<true>, you can request percentage values
in the un-aggregated (per-CPU, per-state) mode as well.

=item B<ReportNumCpu> B<false>|B<true>

When set to B<true>, reports the number of available CPUs.
Defaults to B<false>.

=back

=head2 Plugin C<cpufreq>

This plugin doesn't have any options. It reads
F</sys/devices/system/cpu/cpu0/cpufreq/scaling_cur_freq> (for the first CPU
installed) to get the current CPU frequency. If this file does not exist make
sure B<cpufreqd> (L<http://cpufreqd.sourceforge.net/>) or a similar tool is
installed and an "cpu governor" (that's a kernel module) is loaded.

=head2 Plugin C<cpusleep>

This plugin doesn't have any options. It reads CLOCK_BOOTTIME and
CLOCK_MONOTONIC and reports the difference between these clocks. Since
BOOTTIME clock increments while device is suspended and MONOTONIC
clock does not, the derivative of the difference between these clocks
gives the relative amount of time the device has spent in suspend
state. The recorded value is in milliseconds of sleep per seconds of
wall clock.

=head2 Plugin C<csv>

=over 4

=item B<DataDir> I<Directory>

Set the directory to store CSV-files under. Per default CSV-files are generated
beneath the daemon's working directory, i.E<nbsp>e. the B<BaseDir>.
The special strings B<stdout> and B<stderr> can be used to write to the standard
output and standard error channels, respectively. This, of course, only makes
much sense when collectd is running in foreground- or non-daemon-mode.

=item B<StoreRates> B<true|false>

If set to B<true>, convert counter values to rates. If set to B<false> (the
default) counter values are stored as is, i.E<nbsp>e. as an increasing integer
number.

=back

=head2 cURL Statistics

All cURL-based plugins support collection of generic, request-based
statistics. These are disabled by default and can be enabled selectively for
each page or URL queried from the curl, curl_json, or curl_xml plugins. See
the documentation of those plugins for specific information. This section
describes the available metrics that can be configured for each plugin. All
options are disabled by default.

See L<http://curl.haxx.se/libcurl/c/curl_easy_getinfo.html> for more details.

=over 4

=item B<TotalTime> B<true|false>

Total time of the transfer, including name resolving, TCP connect, etc.

=item B<NamelookupTime> B<true|false>

Time it took from the start until name resolving was completed.

=item B<ConnectTime> B<true|false>

Time it took from the start until the connect to the remote host (or proxy)
was completed.

=item B<AppconnectTime> B<true|false>

Time it took from the start until the SSL/SSH connect/handshake to the remote
host was completed.

=item B<PretransferTime> B<true|false>

Time it took from the start until just before the transfer begins.

=item B<StarttransferTime> B<true|false>

Time it took from the start until the first byte was received.

=item B<RedirectTime> B<true|false>

Time it took for all redirection steps include name lookup, connect,
pre-transfer and transfer before final transaction was started.

=item B<RedirectCount> B<true|false>

The total number of redirections that were actually followed.

=item B<SizeUpload> B<true|false>

The total amount of bytes that were uploaded.

=item B<SizeDownload> B<true|false>

The total amount of bytes that were downloaded.

=item B<SpeedDownload> B<true|false>

The average download speed that curl measured for the complete download.

=item B<SpeedUpload> B<true|false>

The average upload speed that curl measured for the complete upload.

=item B<HeaderSize> B<true|false>

The total size of all the headers received.

=item B<RequestSize> B<true|false>

The total size of the issued requests.

=item B<ContentLengthDownload> B<true|false>

The content-length of the download.

=item B<ContentLengthUpload> B<true|false>

The specified size of the upload.

=item B<NumConnects> B<true|false>

The number of new connections that were created to achieve the transfer.

=back

=head2 Plugin C<curl>

The curl plugin uses the B<libcurl> (L<http://curl.haxx.se/>) to read web pages
and the match infrastructure (the same code used by the tail plugin) to use
regular expressions with the received data.

The following example will read the current value of AMD stock from Google's
finance page and dispatch the value to collectd.

  <Plugin curl>
    <Page "stock_quotes">
      URL "http://finance.google.com/finance?q=NYSE%3AAMD"
      User "foo"
      Password "bar"
      Digest false
      VerifyPeer true
      VerifyHost true
      CACert "/path/to/ca.crt"
      Header "X-Custom-Header: foobar"
      Post "foo=bar"

      MeasureResponseTime false
      MeasureResponseCode false

      <Match>
        Regex "<span +class=\"pr\"[^>]*> *([0-9]*\\.[0-9]+) *</span>"
        DSType "GaugeAverage"
        # Note: `stock_value' is not a standard type.
        Type "stock_value"
        Instance "AMD"
      </Match>
    </Page>
  </Plugin>

In the B<Plugin> block, there may be one or more B<Page> blocks, each defining
a web page and one or more "matches" to be performed on the returned data. The
string argument to the B<Page> block is used as plugin instance.

The following options are valid within B<Page> blocks:

=over 4

=item B<URL> I<URL>

URL of the web site to retrieve. Since a regular expression will be used to
extract information from this data, non-binary data is a big plus here ;)

=item B<User> I<Name>

Username to use if authorization is required to read the page.

=item B<Password> I<Password>

Password to use if authorization is required to read the page.

=item B<Digest> B<true>|B<false>

Enable HTTP digest authentication.

=item B<VerifyPeer> B<true>|B<false>

Enable or disable peer SSL certificate verification. See
L<http://curl.haxx.se/docs/sslcerts.html> for details. Enabled by default.

=item B<VerifyHost> B<true>|B<false>

Enable or disable peer host name verification. If enabled, the plugin checks if
the C<Common Name> or a C<Subject Alternate Name> field of the SSL certificate
matches the host name provided by the B<URL> option. If this identity check
fails, the connection is aborted. Obviously, only works when connecting to a
SSL enabled server. Enabled by default.

=item B<CACert> I<file>

File that holds one or more SSL certificates. If you want to use HTTPS you will
possibly need this option. What CA certificates come bundled with C<libcurl>
and are checked by default depends on the distribution you use.

=item B<Header> I<Header>

A HTTP header to add to the request. Multiple headers are added if this option
is specified more than once.

=item B<Post> I<Body>

Specifies that the HTTP operation should be a POST instead of a GET. The
complete data to be posted is given as the argument.  This option will usually
need to be accompanied by a B<Header> option to set an appropriate
C<Content-Type> for the post body (e.g. to
C<application/x-www-form-urlencoded>).

=item B<MeasureResponseTime> B<true>|B<false>

Measure response time for the request. If this setting is enabled, B<Match>
blocks (see below) are optional. Disabled by default.

Beware that requests will get aborted if they take too long to complete. Adjust
B<Timeout> accordingly if you expect B<MeasureResponseTime> to report such slow
requests.

This option is similar to enabling the B<TotalTime> statistic but it's
measured by collectd instead of cURL.

=item B<MeasureResponseCode> B<true>|B<false>

Measure response code for the request. If this setting is enabled, B<Match>
blocks (see below) are optional. Disabled by default.

=item B<E<lt>StatisticsE<gt>>

One B<Statistics> block can be used to specify cURL statistics to be collected
for each request to the remote web site. See the section "cURL Statistics"
above for details. If this setting is enabled, B<Match> blocks (see below) are
optional.

=item B<E<lt>MatchE<gt>>

One or more B<Match> blocks that define how to match information in the data
returned by C<libcurl>. The C<curl> plugin uses the same infrastructure that's
used by the C<tail> plugin, so please see the documentation of the C<tail>
plugin below on how matches are defined. If the B<MeasureResponseTime> or
B<MeasureResponseCode> options are set to B<true>, B<Match> blocks are
optional.

=item B<Timeout> I<Milliseconds>

The B<Timeout> option sets the overall timeout for HTTP requests to B<URL>, in
milliseconds. By default, the configured B<Interval> is used to set the
timeout. Prior to version 5.5.0, there was no timeout and requests could hang
indefinitely. This legacy behaviour can be achieved by setting the value of
B<Timeout> to 0.

If B<Timeout> is 0 or bigger than the B<Interval>, keep in mind that each slow
network connection will stall one read thread. Adjust the B<ReadThreads> global
setting accordingly to prevent this from blocking other plugins.

=back

=head2 Plugin C<curl_json>

The B<curl_json plugin> collects values from JSON data to be parsed by
B<libyajl> (L<https://lloyd.github.io/yajl/>) retrieved via
either B<libcurl> (L<http://curl.haxx.se/>) or read directly from a
unix socket. The former can be used, for example, to collect values
from CouchDB documents (which are stored JSON notation), and the
latter to collect values from a uWSGI stats socket.

The following example will collect several values from the built-in
C<_stats> runtime statistics module of I<CouchDB>
(L<http://wiki.apache.org/couchdb/Runtime_Statistics>).

  <Plugin curl_json>
    <URL "http://localhost:5984/_stats">
      Instance "httpd"
      <Key "httpd/requests/count">
        Type "http_requests"
      </Key>

      <Key "httpd_request_methods/*/count">
        Type "http_request_methods"
      </Key>

      <Key "httpd_status_codes/*/count">
        Type "http_response_codes"
      </Key>
    </URL>
  </Plugin>

This example will collect data directly from a I<uWSGI> "Stats Server" socket.

  <Plugin curl_json>
    <Sock "/var/run/uwsgi.stats.sock">
      Instance "uwsgi"
      <Key "workers/*/requests">
        Type "http_requests"
      </Key>

      <Key "workers/*/apps/*/requests">
        Type "http_requests"
      </Key>
    </Sock>
  </Plugin>

In the B<Plugin> block, there may be one or more B<URL> blocks, each
defining a URL to be fetched via HTTP (using libcurl) or B<Sock>
blocks defining a unix socket to read JSON from directly.  Each of
these blocks may have one or more B<Key> blocks.

The B<Key> string argument must be in a path format. Each component is
used to match the key from a JSON map or the index of an JSON
array. If a path component of a B<Key> is a I<*>E<nbsp>wildcard, the
values for all map keys or array indices will be collectd.

The following options are valid within B<URL> blocks:

=over 4

=item B<Host> I<Name>

Use I<Name> as the host name when submitting values. Defaults to the global
host name setting.

=item B<Instance> I<Instance>

Sets the plugin instance to I<Instance>.

=item B<Interval> I<Interval>

Sets the interval (in seconds) in which the values will be collected from this
URL. By default the global B<Interval> setting will be used.

=item B<User> I<Name>

=item B<Password> I<Password>

=item B<Digest> B<true>|B<false>

=item B<VerifyPeer> B<true>|B<false>

=item B<VerifyHost> B<true>|B<false>

=item B<CACert> I<file>

=item B<Header> I<Header>

=item B<Post> I<Body>

=item B<Timeout> I<Milliseconds>

These options behave exactly equivalent to the appropriate options of the
I<cURL> plugin. Please see there for a detailed description.

=item B<E<lt>StatisticsE<gt>>

One B<Statistics> block can be used to specify cURL statistics to be collected
for each request to the remote URL. See the section "cURL Statistics" above
for details.

=back

The following options are valid within B<Key> blocks:

=over 4

=item B<Type> I<Type>

Sets the type used to dispatch the values to the daemon. Detailed information
about types and their configuration can be found in L<types.db(5)>. This
option is mandatory.

=item B<Instance> I<Instance>

Type-instance to use. Defaults to the current map key or current string array element value.

=back

=head2 Plugin C<curl_xml>

The B<curl_xml plugin> uses B<libcurl> (L<http://curl.haxx.se/>) and B<libxml2>
(L<http://xmlsoft.org/>) to retrieve XML data via cURL.

 <Plugin "curl_xml">
   <URL "http://localhost/stats.xml">
     Host "my_host"
     Instance "some_instance"
     User "collectd"
     Password "thaiNg0I"
     VerifyPeer true
     VerifyHost true
     CACert "/path/to/ca.crt"
     Header "X-Custom-Header: foobar"
     Post "foo=bar"

     <XPath "table[@id=\"magic_level\"]/tr">
       Type "magic_level"
       #InstancePrefix "prefix-"
       InstanceFrom "td[1]"
       ValuesFrom "td[2]/span[@class=\"level\"]"
     </XPath>
   </URL>
 </Plugin>

In the B<Plugin> block, there may be one or more B<URL> blocks, each defining a
URL to be fetched using libcurl. Within each B<URL> block there are
options which specify the connection parameters, for example authentication
information, and one or more B<XPath> blocks.

Each B<XPath> block specifies how to get one type of information. The
string argument must be a valid XPath expression which returns a list
of "base elements". One value is dispatched for each "base element". The
I<type instance> and values are looked up using further I<XPath> expressions
that should be relative to the base element.

Within the B<URL> block the following options are accepted:

=over 4

=item B<Host> I<Name>

Use I<Name> as the host name when submitting values. Defaults to the global
host name setting.

=item B<Instance> I<Instance>

Use I<Instance> as the plugin instance when submitting values. Defaults to an
empty string (no plugin instance).

=item B<Namespace> I<Prefix> I<URL>

If an XPath expression references namespaces, they must be specified
with this option. I<Prefix> is the "namespace prefix" used in the XML document.
I<URL> is the "namespace name", an URI reference uniquely identifying the
namespace. The option can be repeated to register multiple namespaces.

Examples:

  Namespace "s" "http://schemas.xmlsoap.org/soap/envelope/"
  Namespace "m" "http://www.w3.org/1998/Math/MathML"

=item B<User> I<User>

=item B<Password> I<Password>

=item B<Digest> B<true>|B<false>

=item B<VerifyPeer> B<true>|B<false>

=item B<VerifyHost> B<true>|B<false>

=item B<CACert> I<CA Cert File>

=item B<Header> I<Header>

=item B<Post> I<Body>

=item B<Timeout> I<Milliseconds>

These options behave exactly equivalent to the appropriate options of the
I<cURL plugin>. Please see there for a detailed description.

=item B<E<lt>StatisticsE<gt>>

One B<Statistics> block can be used to specify cURL statistics to be collected
for each request to the remote URL. See the section "cURL Statistics" above
for details.

=item E<lt>B<XPath> I<XPath-expression>E<gt>

Within each B<URL> block, there must be one or more B<XPath> blocks. Each
B<XPath> block specifies how to get one type of information. The string
argument must be a valid XPath expression which returns a list of "base
elements". One value is dispatched for each "base element".

Within the B<XPath> block the following options are accepted:

=over 4

=item B<Type> I<Type>

Specifies the I<Type> used for submitting patches. This determines the number
of values that are required / expected and whether the strings are parsed as
signed or unsigned integer or as double values. See L<types.db(5)> for details.
This option is required.

=item B<InstancePrefix> I<InstancePrefix>

Prefix the I<type instance> with I<InstancePrefix>. The values are simply
concatenated together without any separator.
This option is optional.

=item B<InstanceFrom> I<InstanceFrom>

Specifies a XPath expression to use for determining the I<type instance>. The
XPath expression must return exactly one element. The element's value is then
used as I<type instance>, possibly prefixed with I<InstancePrefix> (see above).

This value is required. As a special exception, if the "base XPath expression"
(the argument to the B<XPath> block) returns exactly one argument, then this
option may be omitted.

=item B<ValuesFrom> I<ValuesFrom> [I<ValuesFrom> ...]

Specifies one or more XPath expression to use for reading the values. The
number of XPath expressions must match the number of data sources in the
I<type> specified with B<Type> (see above). Each XPath expression must return
exactly one element. The element's value is then parsed as a number and used as
value for the appropriate value in the value list dispatched to the daemon.

=back

=back

=head2 Plugin C<dbi>

This plugin uses the B<dbi> library (L<http://libdbi.sourceforge.net/>) to
connect to various databases, execute I<SQL> statements and read back the
results. I<dbi> is an acronym for "database interface" in case you were
wondering about the name. You can configure how each column is to be
interpreted and the plugin will generate one or more data sets from each row
returned according to these rules.

Because the plugin is very generic, the configuration is a little more complex
than those of other plugins. It usually looks something like this:

  <Plugin dbi>
    <Query "out_of_stock">
      Statement "SELECT category, COUNT(*) AS value FROM products WHERE in_stock = 0 GROUP BY category"
      # Use with MySQL 5.0.0 or later
      MinVersion 50000
      <Result>
        Type "gauge"
        InstancePrefix "out_of_stock"
        InstancesFrom "category"
        ValuesFrom "value"
      </Result>
    </Query>
    <Database "product_information">
      Driver "mysql"
      Interval 120
      DriverOption "host" "localhost"
      DriverOption "username" "collectd"
      DriverOption "password" "aZo6daiw"
      DriverOption "dbname" "prod_info"
      SelectDB "prod_info"
      Query "out_of_stock"
    </Database>
  </Plugin>

The configuration above defines one query with one result and one database. The
query is then linked to the database with the B<Query> option I<within> the
B<E<lt>DatabaseE<gt>> block. You can have any number of queries and databases
and you can also use the B<Include> statement to split up the configuration
file in multiple, smaller files. However, the B<E<lt>QueryE<gt>> block I<must>
precede the B<E<lt>DatabaseE<gt>> blocks, because the file is interpreted from
top to bottom!

The following is a complete list of options:

=head3 B<Query> blocks

Query blocks define I<SQL> statements and how the returned data should be
interpreted. They are identified by the name that is given in the opening line
of the block. Thus the name needs to be unique. Other than that, the name is
not used in collectd.

In each B<Query> block, there is one or more B<Result> blocks. B<Result> blocks
define which column holds which value or instance information. You can use
multiple B<Result> blocks to create multiple values from one returned row. This
is especially useful, when queries take a long time and sending almost the same
query again and again is not desirable.

Example:

  <Query "environment">
    Statement "select station, temperature, humidity from environment"
    <Result>
      Type "temperature"
      # InstancePrefix "foo"
      InstancesFrom "station"
      ValuesFrom "temperature"
    </Result>
    <Result>
      Type "humidity"
      InstancesFrom "station"
      ValuesFrom "humidity"
    </Result>
  </Query>

The following options are accepted:

=over 4

=item B<Statement> I<SQL>

Sets the statement that should be executed on the server. This is B<not>
interpreted by collectd, but simply passed to the database server. Therefore,
the SQL dialect that's used depends on the server collectd is connected to.

The query has to return at least two columns, one for the instance and one
value. You cannot omit the instance, even if the statement is guaranteed to
always return exactly one line. In that case, you can usually specify something
like this:

  Statement "SELECT \"instance\", COUNT(*) AS value FROM table"

(That works with MySQL but may not be valid SQL according to the spec. If you
use a more strict database server, you may have to select from a dummy table or
something.)

Please note that some databases, for example B<Oracle>, will fail if you
include a semicolon at the end of the statement.

=item B<MinVersion> I<Version>

=item B<MaxVersion> I<Value>

Only use this query for the specified database version. You can use these
options to provide multiple queries with the same name but with a slightly
different syntax. The plugin will use only those queries, where the specified
minimum and maximum versions fit the version of the database in use.

The database version is determined by C<dbi_conn_get_engine_version>, see the
L<libdbi documentation|http://libdbi.sourceforge.net/docs/programmers-guide/reference-conn.html#DBI-CONN-GET-ENGINE-VERSION>
for details. Basically, each part of the version is assumed to be in the range
from B<00> to B<99> and all dots are removed. So version "4.1.2" becomes
"40102", version "5.0.42" becomes "50042".

B<Warning:> The plugin will use B<all> matching queries, so if you specify
multiple queries with the same name and B<overlapping> ranges, weird stuff will
happen. Don't to it! A valid example would be something along these lines:

  MinVersion 40000
  MaxVersion 49999
  ...
  MinVersion 50000
  MaxVersion 50099
  ...
  MinVersion 50100
  # No maximum

In the above example, there are three ranges that don't overlap. The last one
goes from version "5.1.0" to infinity, meaning "all later versions". Versions
before "4.0.0" are not specified.

=item B<Type> I<Type>

The B<type> that's used for each line returned. See L<types.db(5)> for more
details on how types are defined. In short: A type is a predefined layout of
data and the number of values and type of values has to match the type
definition.

If you specify "temperature" here, you need exactly one gauge column. If you
specify "if_octets", you will need two counter columns. See the B<ValuesFrom>
setting below.

There must be exactly one B<Type> option inside each B<Result> block.

=item B<InstancePrefix> I<prefix>

Prepends I<prefix> to the type instance. If B<InstancesFrom> (see below) is not
given, the string is simply copied. If B<InstancesFrom> is given, I<prefix> and
all strings returned in the appropriate columns are concatenated together,
separated by dashes I<("-")>.

=item B<InstancesFrom> I<column0> [I<column1> ...]

Specifies the columns whose values will be used to create the "type-instance"
for each row. If you specify more than one column, the value of all columns
will be joined together with dashes I<("-")> as separation characters.

The plugin itself does not check whether or not all built instances are
different. It's your responsibility to assure that each is unique. This is
especially true, if you do not specify B<InstancesFrom>: B<You> have to make
sure that only one row is returned in this case.

If neither B<InstancePrefix> nor B<InstancesFrom> is given, the type-instance
will be empty.

=item B<ValuesFrom> I<column0> [I<column1> ...]

Names the columns whose content is used as the actual data for the data sets
that are dispatched to the daemon. How many such columns you need is determined
by the B<Type> setting above. If you specify too many or not enough columns,
the plugin will complain about that and no data will be submitted to the
daemon.

The actual data type in the columns is not that important. The plugin will
automatically cast the values to the right type if it know how to do that. So
it should be able to handle integer an floating point types, as well as strings
(if they include a number at the beginning).

There must be at least one B<ValuesFrom> option inside each B<Result> block.

=item B<MetadataFrom> [I<column0> I<column1> ...]

Names the columns whose content is used as metadata for the data sets
that are dispatched to the daemon.

The actual data type in the columns is not that important. The plugin will
automatically cast the values to the right type if it know how to do that. So
it should be able to handle integer an floating point types, as well as strings
(if they include a number at the beginning).

=back

=head3 B<Database> blocks

Database blocks define a connection to a database and which queries should be
sent to that database. Since the used "dbi" library can handle a wide variety
of databases, the configuration is very generic. If in doubt, refer to libdbi's
documentationE<nbsp>- we stick as close to the terminology used there.

Each database needs a "name" as string argument in the starting tag of the
block. This name will be used as "PluginInstance" in the values submitted to
the daemon. Other than that, that name is not used.

=over 4

=item B<Interval> I<Interval>

Sets the interval (in seconds) in which the values will be collected from this
database. By default the global B<Interval> setting will be used.

=item B<Driver> I<Driver>

Specifies the driver to use to connect to the database. In many cases those
drivers are named after the database they can connect to, but this is not a
technical necessity. These drivers are sometimes referred to as "DBD",
B<D>ataB<B>ase B<D>river, and some distributions ship them in separate
packages. Drivers for the "dbi" library are developed by the B<libdbi-drivers>
project at L<http://libdbi-drivers.sourceforge.net/>.

You need to give the driver name as expected by the "dbi" library here. You
should be able to find that in the documentation for each driver. If you
mistype the driver name, the plugin will dump a list of all known driver names
to the log.

=item B<DriverOption> I<Key> I<Value>

Sets driver-specific options. What option a driver supports can be found in the
documentation for each driver, somewhere at
L<http://libdbi-drivers.sourceforge.net/>. However, the options "host",
"username", "password", and "dbname" seem to be deE<nbsp>facto standards.

DBDs can register two types of options: String options and numeric options. The
plugin will use the C<dbi_conn_set_option> function when the configuration
provides a string and the C<dbi_conn_require_option_numeric> function when the
configuration provides a number. So these two lines will actually result in
different calls being used:

  DriverOption "Port" 1234      # numeric
  DriverOption "Port" "1234"    # string

Unfortunately, drivers are not too keen to report errors when an unknown option
is passed to them, so invalid settings here may go unnoticed. This is not the
plugin's fault, it will report errors if it gets them from the libraryE<nbsp>/
the driver. If a driver complains about an option, the plugin will dump a
complete list of all options understood by that driver to the log. There is no
way to programatically find out if an option expects a string or a numeric
argument, so you will have to refer to the appropriate DBD's documentation to
find this out. Sorry.

=item B<SelectDB> I<Database>

In some cases, the database name you connect with is not the database name you
want to use for querying data. If this option is set, the plugin will "select"
(switch to) that database after the connection is established.

=item B<Query> I<QueryName>

Associates the query named I<QueryName> with this database connection. The
query needs to be defined I<before> this statement, i.E<nbsp>e. all query
blocks you want to refer to must be placed above the database block you want to
refer to them from.

=item B<Host> I<Hostname>

Sets the B<host> field of I<value lists> to I<Hostname> when dispatching
values. Defaults to the global hostname setting.

=back

=head2 Plugin C<df>

=over 4

=item B<Device> I<Device>

Select partitions based on the devicename.

=item B<MountPoint> I<Directory>

Select partitions based on the mountpoint.

=item B<FSType> I<FSType>

Select partitions based on the filesystem type.

=item B<IgnoreSelected> B<true>|B<false>

Invert the selection: If set to true, all partitions B<except> the ones that
match any one of the criteria are collected. By default only selected
partitions are collected if a selection is made. If no selection is configured
at all, B<all> partitions are selected.

=item B<ReportByDevice> B<true>|B<false>

Report using the device name rather than the mountpoint. i.e. with this I<false>,
(the default), it will report a disk as "root", but with it I<true>, it will be
"sda1" (or whichever).

=item B<ReportInodes> B<true>|B<false>

Enables or disables reporting of free, reserved and used inodes. Defaults to
inode collection being disabled.

Enable this option if inodes are a scarce resource for you, usually because
many small files are stored on the disk. This is a usual scenario for mail
transfer agents and web caches.

=item B<ValuesAbsolute> B<true>|B<false>

Enables or disables reporting of free and used disk space in 1K-blocks.
Defaults to B<true>.

=item B<ValuesPercentage> B<false>|B<true>

Enables or disables reporting of free and used disk space in percentage.
Defaults to B<false>.

This is useful for deploying I<collectd> on the cloud, where machines with
different disk size may exist. Then it is more practical to configure
thresholds based on relative disk size.

=back

=head2 Plugin C<disk>

The C<disk> plugin collects information about the usage of physical disks and
logical disks (partitions). Values collected are the number of octets written
to and read from a disk or partition, the number of read/write operations
issued to the disk and a rather complex "time" it took for these commands to be
issued.

Using the following two options you can ignore some disks or configure the
collection only of specific disks.

=over 4

=item B<Disk> I<Name>

Select the disk I<Name>. Whether it is collected or ignored depends on the
B<IgnoreSelected> setting, see below. As with other plugins that use the
daemon's ignorelist functionality, a string that starts and ends with a slash
is interpreted as a regular expression. Examples:

  Disk "sdd"
  Disk "/hda[34]/"

=item B<IgnoreSelected> B<true>|B<false>

Sets whether selected disks, i.E<nbsp>e. the ones matches by any of the B<Disk>
statements, are ignored or if all other disks are ignored. The behavior
(hopefully) is intuitive: If no B<Disk> option is configured, all disks are
collected. If at least one B<Disk> option is given and no B<IgnoreSelected> or
set to B<false>, B<only> matching disks will be collected. If B<IgnoreSelected>
is set to B<true>, all disks are collected B<except> the ones matched.

=item B<UseBSDName> B<true>|B<false>

Whether to use the device's "BSD Name", on MacE<nbsp>OSE<nbsp>X, instead of the
default major/minor numbers. Requires collectd to be built with Apple's
IOKitLib support.

=item B<UdevNameAttr> I<Attribute>

Attempt to override disk instance name with the value of a specified udev
attribute when built with B<libudev>.  If the attribute is not defined for the
given device, the default name is used. Example:

  UdevNameAttr "DM_NAME"

=back

=head2 Plugin C<dns>

=over 4

=item B<Interface> I<Interface>

The dns plugin uses B<libpcap> to capture dns traffic and analyzes it. This
option sets the interface that should be used. If this option is not set, or
set to "any", the plugin will try to get packets from B<all> interfaces. This
may not work on certain platforms, such as MacE<nbsp>OSE<nbsp>X.

=item B<IgnoreSource> I<IP-address>

Ignore packets that originate from this address.

=item B<SelectNumericQueryTypes> B<true>|B<false>

Enabled by default, collects unknown (and thus presented as numeric only) query types.

=back

=head2 Plugin C<email>

=over 4

=item B<SocketFile> I<Path>

Sets the socket-file which is to be created.

=item B<SocketGroup> I<Group>

If running as root change the group of the UNIX-socket after it has been
created. Defaults to B<collectd>.

=item B<SocketPerms> I<Permissions>

Change the file permissions of the UNIX-socket after it has been created. The
permissions must be given as a numeric, octal value as you would pass to
L<chmod(1)>. Defaults to B<0770>.

=item B<MaxConns> I<Number>

Sets the maximum number of connections that can be handled in parallel. Since
this many threads will be started immediately setting this to a very high
value will waste valuable resources. Defaults to B<5> and will be forced to be
at most B<16384> to prevent typos and dumb mistakes.

=back

=head2 Plugin C<ethstat>

The I<ethstat plugin> collects information about network interface cards (NICs)
by talking directly with the underlying kernel driver using L<ioctl(2)>.

B<Synopsis:>

 <Plugin "ethstat">
   Interface "eth0"
   Map "rx_csum_offload_errors" "if_rx_errors" "checksum_offload"
   Map "multicast" "if_multicast"
 </Plugin>

B<Options:>

=over 4

=item B<Interface> I<Name>

Collect statistical information about interface I<Name>.

=item B<Map> I<Name> I<Type> [I<TypeInstance>]

By default, the plugin will submit values as type C<derive> and I<type
instance> set to I<Name>, the name of the metric as reported by the driver. If
an appropriate B<Map> option exists, the given I<Type> and, optionally,
I<TypeInstance> will be used.

=item B<MappedOnly> B<true>|B<false>

When set to B<true>, only metrics that can be mapped to a I<type> will be
collected, all other metrics will be ignored. Defaults to B<false>.

=back

=head2 Plugin C<exec>

Please make sure to read L<collectd-exec(5)> before using this plugin. It
contains valuable information on when the executable is executed and the
output that is expected from it.

=over 4

=item B<Exec> I<User>[:[I<Group>]] I<Executable> [I<E<lt>argE<gt>> [I<E<lt>argE<gt>> ...]]

=item B<NotificationExec> I<User>[:[I<Group>]] I<Executable> [I<E<lt>argE<gt>> [I<E<lt>argE<gt>> ...]]

Execute the executable I<Executable> as user I<User>. If the user name is
followed by a colon and a group name, the effective group is set to that group.
The real group and saved-set group will be set to the default group of that
user. If no group is given the effective group ID will be the same as the real
group ID.

Please note that in order to change the user and/or group the daemon needs
superuser privileges. If the daemon is run as an unprivileged user you must
specify the same user/group here. If the daemon is run with superuser
privileges, you must supply a non-root user here.

The executable may be followed by optional arguments that are passed to the
program. Please note that due to the configuration parsing numbers and boolean
values may be changed. If you want to be absolutely sure that something is
passed as-is please enclose it in quotes.

The B<Exec> and B<NotificationExec> statements change the semantics of the
programs executed, i.E<nbsp>e. the data passed to them and the response
expected from them. This is documented in great detail in L<collectd-exec(5)>.

=back

=head2 Plugin C<fhcount>

The C<fhcount> plugin provides statistics about used, unused and total number of
file handles on Linux.

The I<fhcount plugin> provides the following configuration options:

=over 4

=item B<ValuesAbsolute> B<true>|B<false>

Enables or disables reporting of file handles usage in absolute numbers,
e.g. file handles used. Defaults to B<true>.

=item B<ValuesPercentage> B<false>|B<true>

Enables or disables reporting of file handles usage in percentages, e.g.
percent of file handles used. Defaults to B<false>.

=back

=head2 Plugin C<filecount>

The C<filecount> plugin counts the number of files in a certain directory (and
its subdirectories) and their combined size. The configuration is very straight
forward:

  <Plugin "filecount">
    <Directory "/var/qmail/queue/mess">
      Instance "qmail-message"
    </Directory>
    <Directory "/var/qmail/queue/todo">
      Instance "qmail-todo"
    </Directory>
    <Directory "/var/lib/php5">
      Instance "php5-sessions"
      Name "sess_*"
    </Directory>
  </Plugin>

The example above counts the number of files in QMail's queue directories and
the number of PHP5 sessions. Jfiy: The "todo" queue holds the messages that
QMail has not yet looked at, the "message" queue holds the messages that were
classified into "local" and "remote".

As you can see, the configuration consists of one or more C<Directory> blocks,
each of which specifies a directory in which to count the files. Within those
blocks, the following options are recognized:

=over 4

=item B<Instance> I<Instance>

Sets the plugin instance to I<Instance>. That instance name must be unique, but
it's your responsibility, the plugin doesn't check for that. If not given, the
instance is set to the directory name with all slashes replaced by underscores
and all leading underscores removed.

=item B<Name> I<Pattern>

Only count files that match I<Pattern>, where I<Pattern> is a shell-like
wildcard as understood by L<fnmatch(3)>. Only the B<filename> is checked
against the pattern, not the entire path. In case this makes it easier for you:
This option has been named after the B<-name> parameter to L<find(1)>.

=item B<MTime> I<Age>

Count only files of a specific age: If I<Age> is greater than zero, only files
that haven't been touched in the last I<Age> seconds are counted. If I<Age> is
a negative number, this is inversed. For example, if B<-60> is specified, only
files that have been modified in the last minute will be counted.

The number can also be followed by a "multiplier" to easily specify a larger
timespan. When given in this notation, the argument must in quoted, i.E<nbsp>e.
must be passed as string. So the B<-60> could also be written as B<"-1m"> (one
minute). Valid multipliers are C<s> (second), C<m> (minute), C<h> (hour), C<d>
(day), C<w> (week), and C<y> (year). There is no "month" multiplier. You can
also specify fractional numbers, e.E<nbsp>g. B<"0.5d"> is identical to
B<"12h">.

=item B<Size> I<Size>

Count only files of a specific size. When I<Size> is a positive number, only
files that are at least this big are counted. If I<Size> is a negative number,
this is inversed, i.E<nbsp>e. only files smaller than the absolute value of
I<Size> are counted.

As with the B<MTime> option, a "multiplier" may be added. For a detailed
description see above. Valid multipliers here are C<b> (byte), C<k> (kilobyte),
C<m> (megabyte), C<g> (gigabyte), C<t> (terabyte), and C<p> (petabyte). Please
note that there are 1000 bytes in a kilobyte, not 1024.

=item B<Recursive> I<true>|I<false>

Controls whether or not to recurse into subdirectories. Enabled by default.

=item B<IncludeHidden> I<true>|I<false>

Controls whether or not to include "hidden" files and directories in the count.
"Hidden" files and directories are those, whose name begins with a dot.
Defaults to I<false>, i.e. by default hidden files and directories are ignored.

=back

=head2 Plugin C<GenericJMX>

The I<GenericJMX plugin> is written in I<Java> and therefore documented in
L<collectd-java(5)>.

=head2 Plugin C<gmond>

The I<gmond> plugin received the multicast traffic sent by B<gmond>, the
statistics collection daemon of Ganglia. Mappings for the standard "metrics"
are built-in, custom mappings may be added via B<Metric> blocks, see below.

Synopsis:

 <Plugin "gmond">
   MCReceiveFrom "239.2.11.71" "8649"
   <Metric "swap_total">
     Type "swap"
     TypeInstance "total"
     DataSource "value"
   </Metric>
   <Metric "swap_free">
     Type "swap"
     TypeInstance "free"
     DataSource "value"
   </Metric>
 </Plugin>

The following metrics are built-in:

=over 4

=item *

load_one, load_five, load_fifteen

=item *

cpu_user, cpu_system, cpu_idle, cpu_nice, cpu_wio

=item *

mem_free, mem_shared, mem_buffers, mem_cached, mem_total

=item *

bytes_in, bytes_out

=item *

pkts_in, pkts_out

=back

Available configuration options:

=over 4

=item B<MCReceiveFrom> I<MCGroup> [I<Port>]

Sets sets the multicast group and UDP port to which to subscribe.

Default: B<239.2.11.71>E<nbsp>/E<nbsp>B<8649>

=item E<lt>B<Metric> I<Name>E<gt>

These blocks add a new metric conversion to the internal table. I<Name>, the
string argument to the B<Metric> block, is the metric name as used by Ganglia.

=over 4

=item B<Type> I<Type>

Type to map this metric to. Required.

=item B<TypeInstance> I<Instance>

Type-instance to use. Optional.

=item B<DataSource> I<Name>

Data source to map this metric to. If the configured type has exactly one data
source, this is optional. Otherwise the option is required.

=back

=back

=head2 Plugin C<gps>

The C<gps plugin> connects to gpsd on the host machine.
The host, port, timeout and pause are configurable.

This is useful if you run an NTP server using a GPS for source and you want to
monitor it.

Mind your GPS must send $--GSA for having the data reported!

The following elements are collected:

=over 4

=item B<satellites>

Number of satellites used for fix (type instance "used") and in view (type
instance "visible"). 0 means no GPS satellites are visible.

=item B<dilution_of_precision>

Vertical and horizontal dilution (type instance "horizontal" or "vertical").
It should be between 0 and 3.
Look at the documentation of your GPS to know more.

=back

Synopsis:

 LoadPlugin gps
 <Plugin "gps">
   # Connect to localhost on gpsd regular port:
   Host "127.0.0.1"
   Port "2947"
   # 15 ms timeout
   Timeout 0.015
   # PauseConnect of 5 sec. between connection attempts.
   PauseConnect 5
 </Plugin>

Available configuration options:

=over 4

=item B<Host> I<Host>

The host on which gpsd daemon runs. Defaults to B<localhost>.

=item B<Port> I<Port>

Port to connect to gpsd on the host machine. Defaults to B<2947>.

=item B<Timeout> I<Seconds>

Timeout in seconds (default 0.015 sec).

The GPS data stream is fetch by the plugin form the daemon.
It waits for data to be available, if none arrives it times out
and loop for another reading.
Mind to put a low value gpsd expects value in the micro-seconds area
(recommended is 500 us) since the waiting function is blocking.
Value must be between 500 us and 5 sec., if outside that range the
default value is applied.

This only applies from gpsd release-2.95.

=item B<PauseConnect> I<Seconds>

Pause to apply between attempts of connection to gpsd in seconds (default 5 sec).

=back

=head2 Plugin C<grpc>

The I<grpc> plugin provides an RPC interface to submit values to or query
values from collectd based on the open source gRPC framework. It exposes an
end-point for dispatching values to the daemon.

The B<gRPC> homepage can be found at L<https://grpc.io/>.

=over 4

=item B<Server> I<Host> I<Port>

The B<Server> statement sets the address of a server to which to send metrics
via the C<DispatchValues> function.

The argument I<Host> may be a hostname, an IPv4 address, or an IPv6 address.

Optionally, B<Server> may be specified as a configuration block which supports
the following options:

=over 4

=item B<EnableSSL> B<false>|B<true>

Whether to require SSL for outgoing connections. Default: false.

=item B<SSLCACertificateFile> I<Filename>

=item B<SSLCertificateFile> I<Filename>

=item B<SSLCertificateKeyFile> I<Filename>

Filenames specifying SSL certificate and key material to be used with SSL
connections.

=back

=item B<Listen> I<Host> I<Port>

The B<Listen> statement sets the network address to bind to. When multiple
statements are specified, the daemon will bind to all of them. If none are
specified, it defaults to B<0.0.0.0:50051>.

The argument I<Host> may be a hostname, an IPv4 address, or an IPv6 address.

Optionally, B<Listen> may be specified as a configuration block which
supports the following options:

=over 4

=item B<EnableSSL> I<true>|I<false>

Whether to enable SSL for incoming connections. Default: false.

=item B<SSLCACertificateFile> I<Filename>

=item B<SSLCertificateFile> I<Filename>

=item B<SSLCertificateKeyFile> I<Filename>

Filenames specifying SSL certificate and key material to be used with SSL
connections.

=back

=back

=head2 Plugin C<hddtemp>

To get values from B<hddtemp> collectd connects to B<localhost> (127.0.0.1),
port B<7634/tcp>. The B<Host> and B<Port> options can be used to change these
default values, see below. C<hddtemp> has to be running to work correctly. If
C<hddtemp> is not running timeouts may appear which may interfere with other
statistics..

The B<hddtemp> homepage can be found at
L<http://www.guzu.net/linux/hddtemp.php>.

=over 4

=item B<Host> I<Hostname>

Hostname to connect to. Defaults to B<127.0.0.1>.

=item B<Port> I<Port>

TCP-Port to connect to. Defaults to B<7634>.

=back

=head2 Plugin C<hugepages>

To collect B<hugepages> information, collectd reads directories
"/sys/devices/system/node/*/hugepages" and
"/sys/kernel/mm/hugepages".
Reading of these directories can be disabled by the following
options (default is enabled).

=over 4

=item B<ReportPerNodeHP> I<true>|I<false>

If enabled, information will be collected from the hugepage
counters in "/sys/devices/system/node/*/hugepages".
This is used to check the per-node hugepage statistics on
a NUMA system.

=item B<ReportRootHP> I<true>|I<false>

If enabled, information will be collected from the hugepage
counters in "/sys/kernel/mm/hugepages".
This can be used on both NUMA and non-NUMA systems to check
the overall hugepage statistics.

=back

=head2 Plugin C<interface>

=over 4

=item B<Interface> I<Interface>

Select this interface. By default these interfaces will then be collected. For
a more detailed description see B<IgnoreSelected> below.

=item B<IgnoreSelected> I<true>|I<false>

If no configuration if given, the B<interface>-plugin will collect data from
all interfaces. This may not be practical, especially for loopback- and
similar interfaces. Thus, you can use the B<Interface>-option to pick the
interfaces you're interested in. Sometimes, however, it's easier/preferred
to collect all interfaces I<except> a few ones. This option enables you to
do that: By setting B<IgnoreSelected> to I<true> the effect of
B<Interface> is inverted: All selected interfaces are ignored and all
other interfaces are collected.

It is possible to use regular expressions to match interface names, if the
name is surrounded by I</.../> and collectd was compiled with support for
regexps. This is useful if there's a need to collect (or ignore) data
for a group of interfaces that are similarly named, without the need to
explicitly list all of them (especially useful if the list is dynamic).
Example:

 Interface "lo"
 Interface "/^veth/"
 Interface "/^tun[0-9]+/"
 IgnoreSelected "true"

This will ignore the loopback interface, all interfaces with names starting
with I<veth> and all interfaces with names starting with I<tun> followed by
at least one digit.

=item B<ReportInactive> I<true>|I<false>

When set to I<false>, only interfaces with non-zero traffic will be
reported. Note that the check is done by looking into whether a
package was sent at any time from boot and the corresponding counter
is non-zero. So, if the interface has been sending data in the past
since boot, but not during the reported time-interval, it will still
be reported.

The default value is I<true> and results in collection of the data
from all interfaces that are selected by B<Interface> and
B<IgnoreSelected> options.

=item B<UniqueName> I<true>|I<false>

Interface name is not unique on Solaris (KSTAT), interface name is unique
only within a module/instance. Following tuple is considered unique:
   (ks_module, ks_instance, ks_name)
If this option is set to true, interface name contains above three fields
separated by an underscore. For more info on KSTAT, visit
L<http://docs.oracle.com/cd/E23824_01/html/821-1468/kstat-3kstat.html#REFMAN3Ekstat-3kstat>

This option is only available on Solaris.

=back

=head2 Plugin C<ipmi>

=over 4

=item B<Sensor> I<Sensor>

Selects sensors to collect or to ignore, depending on B<IgnoreSelected>.

=item B<IgnoreSelected> I<true>|I<false>

If no configuration if given, the B<ipmi> plugin will collect data from all
sensors found of type "temperature", "voltage", "current" and "fanspeed".
This option enables you to do that: By setting B<IgnoreSelected> to I<true>
the effect of B<Sensor> is inverted: All selected sensors are ignored and
all other sensors are collected.

=item B<NotifySensorAdd> I<true>|I<false>

If a sensor appears after initialization time of a minute a notification
is sent.

=item B<NotifySensorRemove> I<true>|I<false>

If a sensor disappears a notification is sent.

=item B<NotifySensorNotPresent> I<true>|I<false>

If you have for example dual power supply and one of them is (un)plugged then
a notification is sent.

=back

=head2 Plugin C<iptables>

=over 4

=item B<Chain> I<Table> I<Chain> [I<Comment|Number> [I<Name>]]

=item B<Chain6> I<Table> I<Chain> [I<Comment|Number> [I<Name>]]

Select the iptables/ip6tables filter rules to count packets and bytes from.

If only I<Table> and I<Chain> are given, this plugin will collect the counters
of all rules which have a comment-match. The comment is then used as
type-instance.

If I<Comment> or I<Number> is given, only the rule with the matching comment or
the I<n>th rule will be collected. Again, the comment (or the number) will be
used as the type-instance.

If I<Name> is supplied, it will be used as the type-instance instead of the
comment or the number.

=back

=head2 Plugin C<irq>

=over 4

=item B<Irq> I<Irq>

Select this irq. By default these irqs will then be collected. For a more
detailed description see B<IgnoreSelected> below.

=item B<IgnoreSelected> I<true>|I<false>

If no configuration if given, the B<irq>-plugin will collect data from all
irqs. This may not be practical, especially if no interrupts happen. Thus, you
can use the B<Irq>-option to pick the interrupt you're interested in.
Sometimes, however, it's easier/preferred to collect all interrupts I<except> a
few ones. This option enables you to do that: By setting B<IgnoreSelected> to
I<true> the effect of B<Irq> is inverted: All selected interrupts are ignored
and all other interrupts are collected.

=back

=head2 Plugin C<java>

The I<Java> plugin makes it possible to write extensions for collectd in Java.
This section only discusses the syntax and semantic of the configuration
options. For more in-depth information on the I<Java> plugin, please read
L<collectd-java(5)>.

Synopsis:

 <Plugin "java">
   JVMArg "-verbose:jni"
   JVMArg "-Djava.class.path=/opt/collectd/lib/collectd/bindings/java"
   LoadPlugin "org.collectd.java.Foobar"
   <Plugin "org.collectd.java.Foobar">
     # To be parsed by the plugin
   </Plugin>
 </Plugin>

Available configuration options:

=over 4

=item B<JVMArg> I<Argument>

Argument that is to be passed to the I<Java Virtual Machine> (JVM). This works
exactly the way the arguments to the I<java> binary on the command line work.
Execute C<javaE<nbsp>--help> for details.

Please note that B<all> these options must appear B<before> (i.E<nbsp>e. above)
any other options! When another option is found, the JVM will be started and
later options will have to be ignored!

=item B<LoadPlugin> I<JavaClass>

Instantiates a new I<JavaClass> object. The constructor of this object very
likely then registers one or more callback methods with the server.

See L<collectd-java(5)> for details.

When the first such option is found, the virtual machine (JVM) is created. This
means that all B<JVMArg> options must appear before (i.E<nbsp>e. above) all
B<LoadPlugin> options!

=item B<Plugin> I<Name>

The entire block is passed to the Java plugin as an
I<org.collectd.api.OConfigItem> object.

For this to work, the plugin has to register a configuration callback first,
see L<collectd-java(5)/"config callback">. This means, that the B<Plugin> block
must appear after the appropriate B<LoadPlugin> block. Also note, that I<Name>
depends on the (Java) plugin registering the callback and is completely
independent from the I<JavaClass> argument passed to B<LoadPlugin>.

=back

=head2 Plugin C<load>

The I<Load plugin> collects the system load. These numbers give a rough overview
over the utilization of a machine. The system load is defined as the number of
runnable tasks in the run-queue and is provided by many operating systems as a
one, five or fifteen minute average.

The following configuration options are available:

=over 4

=item B<ReportRelative> B<false>|B<true>

When enabled, system load divided by number of available CPU cores is reported
for intervals 1 min, 5 min and 15 min. Defaults to false.

=back


=head2 Plugin C<logfile>

=over 4

=item B<LogLevel> B<debug|info|notice|warning|err>

Sets the log-level. If, for example, set to B<notice>, then all events with
severity B<notice>, B<warning>, or B<err> will be written to the logfile.

Please note that B<debug> is only available if collectd has been compiled with
debugging support.

=item B<File> I<File>

Sets the file to write log messages to. The special strings B<stdout> and
B<stderr> can be used to write to the standard output and standard error
channels, respectively. This, of course, only makes much sense when I<collectd>
is running in foreground- or non-daemon-mode.

=item B<Timestamp> B<true>|B<false>

Prefix all lines printed by the current time. Defaults to B<true>.

=item B<PrintSeverity> B<true>|B<false>

When enabled, all lines are prefixed by the severity of the log message, for
example "warning". Defaults to B<false>.

=back

B<Note>: There is no need to notify the daemon after moving or removing the
log file (e.E<nbsp>g. when rotating the logs). The plugin reopens the file
for each line it writes.

=head2 Plugin C<log_logstash>

The I<log logstash plugin> behaves like the logfile plugin but formats
messages as JSON events for logstash to parse and input.

=over 4

=item B<LogLevel> B<debug|info|notice|warning|err>

Sets the log-level. If, for example, set to B<notice>, then all events with
severity B<notice>, B<warning>, or B<err> will be written to the logfile.

Please note that B<debug> is only available if collectd has been compiled with
debugging support.

=item B<File> I<File>

Sets the file to write log messages to. The special strings B<stdout> and
B<stderr> can be used to write to the standard output and standard error
channels, respectively. This, of course, only makes much sense when I<collectd>
is running in foreground- or non-daemon-mode.

=back

B<Note>: There is no need to notify the daemon after moving or removing the
log file (e.E<nbsp>g. when rotating the logs). The plugin reopens the file
for each line it writes.

=head2 Plugin C<lpar>

The I<LPAR plugin> reads CPU statistics of I<Logical Partitions>, a
virtualization technique for IBM POWER processors. It takes into account CPU
time stolen from or donated to a partition, in addition to the usual user,
system, I/O statistics.

The following configuration options are available:

=over 4

=item B<CpuPoolStats> B<false>|B<true>

When enabled, statistics about the processor pool are read, too. The partition
needs to have pool authority in order to be able to acquire this information.
Defaults to false.

=item B<ReportBySerial> B<false>|B<true>

If enabled, the serial of the physical machine the partition is currently
running on is reported as I<hostname> and the logical hostname of the machine
is reported in the I<plugin instance>. Otherwise, the logical hostname will be
used (just like other plugins) and the I<plugin instance> will be empty.
Defaults to false.

=back

=head2 Plugin C<lua>

This plugin embeds a Lua interpreter into collectd and provides an interface
to collectd's plugin system. See L<collectd-lua(5)> for its documentation.


=head2 Plugin C<mbmon>

The C<mbmon plugin> uses mbmon to retrieve temperature, voltage, etc.

Be default collectd connects to B<localhost> (127.0.0.1), port B<411/tcp>. The
B<Host> and B<Port> options can be used to change these values, see below.
C<mbmon> has to be running to work correctly. If C<mbmon> is not running
timeouts may appear which may interfere with other statistics..

C<mbmon> must be run with the -r option ("print TAG and Value format");
Debian's F</etc/init.d/mbmon> script already does this, other people
will need to ensure that this is the case.

=over 4

=item B<Host> I<Hostname>

Hostname to connect to. Defaults to B<127.0.0.1>.

=item B<Port> I<Port>

TCP-Port to connect to. Defaults to B<411>.

=back

=head2 Plugin C<md>

The C<md plugin> collects information from Linux Software-RAID devices (md).

All reported values are of the type C<md_disks>. Reported type instances are
I<active>, I<failed> (present but not operational), I<spare> (hot stand-by) and
I<missing> (physically absent) disks.

=over 4

=item B<Device> I<Device>

Select md devices based on device name. The I<device name> is the basename of
the device, i.e. the name of the block device without the leading C</dev/>.
See B<IgnoreSelected> for more details.

=item B<IgnoreSelected> B<true>|B<false>

Invert device selection: If set to B<true>, all md devices B<except> those
listed using B<Device> are collected. If B<false> (the default), only those
listed are collected. If no configuration is given, the B<md> plugin will
collect data from all md devices.

=back

=head2 Plugin C<memcachec>

The C<memcachec plugin> connects to a memcached server, queries one or more
given I<pages> and parses the returned data according to user specification.
The I<matches> used are the same as the matches used in the C<curl> and C<tail>
plugins.

In order to talk to the memcached server, this plugin uses the I<libmemcached>
library. Please note that there is another library with a very similar name,
libmemcache (notice the missing `d'), which is not applicable.

Synopsis of the configuration:

 <Plugin "memcachec">
   <Page "plugin_instance">
     Server "localhost"
     Key "page_key"
     <Match>
       Regex "(\\d+) bytes sent"
       DSType CounterAdd
       Type "ipt_octets"
       Instance "type_instance"
     </Match>
   </Page>
 </Plugin>

The configuration options are:

=over 4

=item E<lt>B<Page> I<Name>E<gt>

Each B<Page> block defines one I<page> to be queried from the memcached server.
The block requires one string argument which is used as I<plugin instance>.

=item B<Server> I<Address>

Sets the server address to connect to when querying the page. Must be inside a
B<Page> block.

=item B<Key> I<Key>

When connected to the memcached server, asks for the page I<Key>.

=item E<lt>B<Match>E<gt>

Match blocks define which strings to look for and how matches substrings are
interpreted. For a description of match blocks, please see L<"Plugin tail">.

=back

=head2 Plugin C<memcached>

The B<memcached plugin> connects to a memcached server and queries statistics
about cache utilization, memory and bandwidth used.
L<http://www.danga.com/memcached/>

 <Plugin "memcached">
   <Instance "name">
     Host "memcache.example.com"
     Port 11211
   </Instance>
 </Plugin>

The plugin configuration consists of one or more B<Instance> blocks which
specify one I<memcached> connection each. Within the B<Instance> blocks, the
following options are allowed:

=over 4

=item B<Host> I<Hostname>

Hostname to connect to. Defaults to B<127.0.0.1>.

=item B<Port> I<Port>

TCP-Port to connect to. Defaults to B<11211>.

=item B<Socket> I<Path>

Connect to I<memcached> using the UNIX domain socket at I<Path>. If this
setting is given, the B<Host> and B<Port> settings are ignored.

=back

=head2 Plugin C<mic>

The B<mic plugin> gathers CPU statistics, memory usage and temperatures from
Intel's Many Integrated Core (MIC) systems.

B<Synopsis:>

 <Plugin mic>
   ShowCPU true
   ShowCPUCores true
   ShowMemory true

   ShowTemperatures true
   Temperature vddg
   Temperature vddq
   IgnoreSelectedTemperature true

   ShowPower true
   Power total0
   Power total1
   IgnoreSelectedPower true
 </Plugin>

The following options are valid inside the B<PluginE<nbsp>mic> block:

=over 4

=item B<ShowCPU> B<true>|B<false>

If enabled (the default) a sum of the CPU usage across all cores is reported.

=item B<ShowCPUCores> B<true>|B<false>

If enabled (the default) per-core CPU usage is reported.

=item B<ShowMemory> B<true>|B<false>

If enabled (the default) the physical memory usage of the MIC system is
reported.

=item B<ShowTemperatures> B<true>|B<false>

If enabled (the default) various temperatures of the MIC system are reported.

=item B<Temperature> I<Name>

This option controls which temperatures are being reported. Whether matching
temperatures are being ignored or I<only> matching temperatures are reported
depends on the B<IgnoreSelectedTemperature> setting below. By default I<all>
temperatures are reported.

=item B<IgnoreSelectedTemperature> B<false>|B<true>

Controls the behavior of the B<Temperature> setting above. If set to B<false>
(the default) only temperatures matching a B<Temperature> option are reported
or, if no B<Temperature> option is specified, all temperatures are reported. If
set to B<true>, matching temperatures are I<ignored> and all other temperatures
are reported.

Known temperature names are:

=over 4

=item die

Die of the CPU

=item devmem

Device Memory

=item fin

Fan In

=item fout

Fan Out

=item vccp

Voltage ccp

=item vddg

Voltage ddg

=item vddq

Voltage ddq

=back

=item B<ShowPower> B<true>|B<false>

If enabled (the default) various temperatures of the MIC system are reported.

=item B<Power> I<Name>

This option controls which power readings are being reported. Whether matching
power readings are being ignored or I<only> matching power readings are reported
depends on the B<IgnoreSelectedPower> setting below. By default I<all>
power readings are reported.

=item B<IgnoreSelectedPower> B<false>|B<true>

Controls the behavior of the B<Power> setting above. If set to B<false>
(the default) only power readings matching a B<Power> option are reported
or, if no B<Power> option is specified, all power readings are reported. If
set to B<true>, matching power readings are I<ignored> and all other power readings
are reported.

Known power names are:

=over 4

=item total0

Total power utilization averaged over Time Window 0 (uWatts).

=item total1

Total power utilization averaged over Time Window 0 (uWatts).

=item inst

Instantaneous power (uWatts).

=item imax

Max instantaneous power (uWatts).

=item pcie

PCI-E connector power (uWatts).

=item c2x3

2x3 connector power (uWatts).

=item c2x4

2x4 connector power (uWatts).

=item vccp

Core rail (uVolts).

=item vddg

Uncore rail (uVolts).

=item vddq

Memory subsystem rail (uVolts).

=back

=back

=head2 Plugin C<memory>

The I<memory plugin> provides the following configuration options:

=over 4

=item B<ValuesAbsolute> B<true>|B<false>

Enables or disables reporting of physical memory usage in absolute numbers,
i.e. bytes. Defaults to B<true>.

=item B<ValuesPercentage> B<false>|B<true>

Enables or disables reporting of physical memory usage in percentages, e.g.
percent of physical memory used. Defaults to B<false>.

This is useful for deploying I<collectd> in a heterogeneous environment in
which the sizes of physical memory vary.

=back

=head2 Plugin C<modbus>

The B<modbus plugin> connects to a Modbus "slave" via Modbus/TCP or Modbus/RTU and
reads register values. It supports reading single registers (unsigned 16E<nbsp>bit
values), large integer values (unsigned 32E<nbsp>bit values) and floating point
values (two registers interpreted as IEEE floats in big endian notation).

B<Synopsis:>

 <Data "voltage-input-1">
   RegisterBase 0
   RegisterType float
   RegisterCmd ReadHolding
   Type voltage
   Instance "input-1"
 </Data>

 <Data "voltage-input-2">
   RegisterBase 2
   RegisterType float
   RegisterCmd ReadHolding
   Type voltage
   Instance "input-2"
 </Data>

 <Data "supply-temperature-1">
   RegisterBase 0
   RegisterType Int16
   RegisterCmd ReadHolding
   Type temperature
   Instance "temp-1"
 </Data>

 <Host "modbus.example.com">
   Address "192.168.0.42"
   Port    "502"
   Interval 60

   <Slave 1>
     Instance "power-supply"
     Collect  "voltage-input-1"
     Collect  "voltage-input-2"
   </Slave>
 </Host>

 <Host "localhost">
   Device "/dev/ttyUSB0"
   Baudrate 38400
   Interval 20

   <Slave 1>
     Instance "temperature"
     Collect  "supply-temperature-1"
   </Slave>
 </Host>

=over 4

=item E<lt>B<Data> I<Name>E<gt> blocks

Data blocks define a mapping between register numbers and the "types" used by
I<collectd>.

Within E<lt>DataE<nbsp>/E<gt> blocks, the following options are allowed:

=over 4

=item B<RegisterBase> I<Number>

Configures the base register to read from the device. If the option
B<RegisterType> has been set to B<Uint32> or B<Float>, this and the next
register will be read (the register number is increased by one).

=item B<RegisterType> B<Int16>|B<Int32>|B<Uint16>|B<Uint32>|B<Float>

Specifies what kind of data is returned by the device. If the type is B<Int32>,
B<Uint32> or B<Float>, two 16E<nbsp>bit registers will be read and the data is
combined into one value. Defaults to B<Uint16>.

=item B<RegisterCmd> B<ReadHolding>|B<ReadInput>

Specifies register type to be collected from device. Works only with libmodbus
2.9.2 or higher. Defaults to B<ReadHolding>.

=item B<Type> I<Type>

Specifies the "type" (data set) to use when dispatching the value to
I<collectd>. Currently, only data sets with exactly one data source are
supported.

=item B<Instance> I<Instance>

Sets the type instance to use when dispatching the value to I<collectd>. If
unset, an empty string (no type instance) is used.

=back

=item E<lt>B<Host> I<Name>E<gt> blocks

Host blocks are used to specify to which hosts to connect and what data to read
from their "slaves". The string argument I<Name> is used as hostname when
dispatching the values to I<collectd>.

Within E<lt>HostE<nbsp>/E<gt> blocks, the following options are allowed:

=over 4

=item B<Address> I<Hostname>

For Modbus/TCP, specifies the node name (the actual network address) used to
connect to the host. This may be an IP address or a hostname. Please note that
the used I<libmodbus> library only supports IPv4 at the moment.

=item B<Port> I<Service>

for Modbus/TCP, specifies the port used to connect to the host. The port can
either be given as a number or as a service name. Please note that the
I<Service> argument must be a string, even if ports are given in their numerical
form. Defaults to "502".

=item B<Device> I<Devicenode>

For Modbus/RTU, specifies the path to the serial device being used.

=item B<Baudrate> I<Baudrate>

For Modbus/RTU, specifies the baud rate of the serial device.
Note, connections currently support only 8/N/1.

=item B<Interval> I<Interval>

Sets the interval (in seconds) in which the values will be collected from this
host. By default the global B<Interval> setting will be used.

=item E<lt>B<Slave> I<ID>E<gt>

Over each connection, multiple Modbus devices may be reached. The slave ID
is used to specify which device should be addressed. For each device you want
to query, one B<Slave> block must be given.

Within E<lt>SlaveE<nbsp>/E<gt> blocks, the following options are allowed:

=over 4

=item B<Instance> I<Instance>

Specify the plugin instance to use when dispatching the values to I<collectd>.
By default "slave_I<ID>" is used.

=item B<Collect> I<DataName>

Specifies which data to retrieve from the device. I<DataName> must be the same
string as the I<Name> argument passed to a B<Data> block. You can specify this
option multiple times to collect more than one value from a slave. At least one
B<Collect> option is mandatory.

=back

=back

=back

=head2 Plugin C<mqtt>

The I<MQTT plugin> can send metrics to MQTT (B<Publish> blocks) and receive
values from MQTT (B<Subscribe> blocks).

B<Synopsis:>

 <Plugin mqtt>
   <Publish "name">
     Host "mqtt.example.com"
     Prefix "collectd"
   </Publish>
   <Subscribe "name">
     Host "mqtt.example.com"
     Topic "collectd/#"
   </Subscribe>
 </Plugin>

The plugin's configuration is in B<Publish> and/or B<Subscribe> blocks,
configuring the sending and receiving direction respectively. The plugin will
register a write callback named C<mqtt/I<name>> where I<name> is the string
argument given to the B<Publish> block. Both types of blocks share many but not
all of the following options. If an option is valid in only one of the blocks,
it will be mentioned explicitly.

B<Options:>

=over 4

=item B<Host> I<Hostname>

Hostname of the MQTT broker to connect to.

=item B<Port> I<Service>

Port number or service name of the MQTT broker to connect to.

=item B<User> I<UserName>

Username used when authenticating to the MQTT broker.

=item B<Password> I<Password>

Password used when authenticating to the MQTT broker.

=item B<ClientId> I<ClientId>

MQTT client ID to use. Defaults to the hostname used by I<collectd>.

=item B<QoS> [B<0>-B<2>]

Sets the I<Quality of Service>, with the values C<0>, C<1> and C<2> meaning:

=over 4

=item B<0>

At most once

=item B<1>

At least once

=item B<2>

Exactly once

=back

In B<Publish> blocks, this option determines the QoS flag set on outgoing
messages and defaults to B<0>. In B<Subscribe> blocks, determines the maximum
QoS setting the client is going to accept and defaults to B<2>. If the QoS flag
on a message is larger than the maximum accepted QoS of a subscriber, the
message's QoS will be downgraded.

=item B<Prefix> I<Prefix> (Publish only)

This plugin will use one topic per I<value list> which will looks like a path.
I<Prefix> is used as the first path element and defaults to B<collectd>.

An example topic name would be:

 collectd/cpu-0/cpu-user

=item B<Retain> B<false>|B<true> (Publish only)

Controls whether the MQTT broker will retain (keep a copy of) the last message
sent to each topic and deliver it to new subscribers. Defaults to B<false>.

=item B<StoreRates> B<true>|B<false> (Publish only)

Controls whether C<DERIVE> and C<COUNTER> metrics are converted to a I<rate>
before sending. Defaults to B<true>.

=item B<CleanSession> B<true>|B<false> (Subscribe only)

Controls whether the MQTT "cleans" the session up after the subscriber
disconnects or if it maintains the subscriber's subscriptions and all messages
that arrive while the subscriber is disconnected. Defaults to B<true>.

=item B<Topic> I<TopicName> (Subscribe only)

Configures the topic(s) to subscribe to. You can use the single level C<+> and
multi level C<#> wildcards. Defaults to B<collectd/#>, i.e. all topics beneath
the B<collectd> branch.

=item B<CACert> I<file>

Path to the PEM-encoded CA certificate file. Setting this option enables TLS
communication with the MQTT broker, and as such, B<Port> should be the TLS-enabled
port of the MQTT broker.
A valid TLS configuration requires B<CACert>, B<CertificateFile> and B<CertificateKeyFile>.

=item B<CertificateFile> I<file>

Path to the PEM-encoded certificate file to use as client certificate when
connecting to the MQTT broker.
A valid TLS configuration requires B<CACert>, B<CertificateFile> and B<CertificateKeyFile>.

=item B<CertificateKeyFile> I<file>

Path to the unencrypted PEM-encoded key file corresponding to B<CertificateFile>.
A valid TLS configuration requires B<CACert>, B<CertificateFile> and B<CertificateKeyFile>.

=item B<TLSProtocol> I<protocol>

If configured, this specifies the string protocol version (e.g. C<tlsv1>,
C<tlsv1.2>) to use for the TLS connection to the broker. If not set a default
version is used which depends on the version of OpenSSL the Mosquitto library
was linked against.

=item B<CipherSuite> I<ciphersuite>

A string describing the ciphers available for use. See L<ciphers(1)> and the
C<openssl ciphers> utility for more information. If unset, the default ciphers
will be used.


=back

=head2 Plugin C<mysql>

The C<mysql plugin> requires B<mysqlclient> to be installed. It connects to
one or more databases when started and keeps the connection up as long as
possible. When the connection is interrupted for whatever reason it will try
to re-connect. The plugin will complain loudly in case anything goes wrong.

This plugin issues the MySQL C<SHOW STATUS> / C<SHOW GLOBAL STATUS> command
and collects information about MySQL network traffic, executed statements,
requests, the query cache and threads by evaluating the
C<Bytes_{received,sent}>, C<Com_*>, C<Handler_*>, C<Qcache_*> and C<Threads_*>
return values. Please refer to the B<MySQL reference manual>, I<5.1.6. Server
Status Variables> for an explanation of these values.

Optionally, master and slave statistics may be collected in a MySQL
replication setup. In that case, information about the synchronization state
of the nodes are collected by evaluating the C<Position> return value of the
C<SHOW MASTER STATUS> command and the C<Seconds_Behind_Master>,
C<Read_Master_Log_Pos> and C<Exec_Master_Log_Pos> return values of the
C<SHOW SLAVE STATUS> command. See the B<MySQL reference manual>,
I<12.5.5.21 SHOW MASTER STATUS Syntax> and
I<12.5.5.31 SHOW SLAVE STATUS Syntax> for details.

Synopsis:

  <Plugin mysql>
    <Database foo>
      Host "hostname"
      User "username"
      Password "password"
      Port "3306"
      MasterStats true
      ConnectTimeout 10
      SSLKey "/path/to/key.pem"
      SSLCert "/path/to/cert.pem"
      SSLCA "/path/to/ca.pem"
      SSLCAPath "/path/to/cas/"
      SSLCipher "DHE-RSA-AES256-SHA"
    </Database>

    <Database bar>
      Alias "squeeze"
      Host "localhost"
      Socket "/var/run/mysql/mysqld.sock"
      SlaveStats true
      SlaveNotifications true
    </Database>

   <Database galera>
      Alias "galera"
      Host "localhost"
      Socket "/var/run/mysql/mysqld.sock"
      WsrepStats true
   </Database>
  </Plugin>

A B<Database> block defines one connection to a MySQL database. It accepts a
single argument which specifies the name of the database. None of the other
options are required. MySQL will use default values as documented in the
"mysql_real_connect()" and "mysql_ssl_set()" sections in the
B<MySQL reference manual>.

=over 4

=item B<Alias> I<Alias>

Alias to use as sender instead of hostname when reporting. This may be useful
when having cryptic hostnames.

=item B<Host> I<Hostname>

Hostname of the database server. Defaults to B<localhost>.

=item B<User> I<Username>

Username to use when connecting to the database. The user does not have to be
granted any privileges (which is synonym to granting the C<USAGE> privilege),
unless you want to collectd replication statistics (see B<MasterStats> and
B<SlaveStats> below). In this case, the user needs the C<REPLICATION CLIENT>
(or C<SUPER>) privileges. Else, any existing MySQL user will do.

=item B<Password> I<Password>

Password needed to log into the database.

=item B<Database> I<Database>

Select this database. Defaults to I<no database> which is a perfectly reasonable
option for what this plugin does.

=item B<Port> I<Port>

TCP-port to connect to. The port must be specified in its numeric form, but it
must be passed as a string nonetheless. For example:

  Port "3306"

If B<Host> is set to B<localhost> (the default), this setting has no effect.
See the documentation for the C<mysql_real_connect> function for details.

=item B<Socket> I<Socket>

Specifies the path to the UNIX domain socket of the MySQL server. This option
only has any effect, if B<Host> is set to B<localhost> (the default).
Otherwise, use the B<Port> option above. See the documentation for the
C<mysql_real_connect> function for details.

=item B<InnodbStats> I<true|false>

If enabled, metrics about the InnoDB storage engine are collected.
Disabled by default.

=item B<MasterStats> I<true|false>

=item B<SlaveStats> I<true|false>

Enable the collection of master / slave statistics in a replication setup. In
order to be able to get access to these statistics, the user needs special
privileges. See the B<User> documentation above. Defaults to B<false>.

=item B<SlaveNotifications> I<true|false>

If enabled, the plugin sends a notification if the replication slave I/O and /
or SQL threads are not running. Defaults to B<false>.

=item B<WsrepStats> I<true|false>
 
 Enable the collection of wsrep plugin statistics, used in Master-Master
 replication setups like in MySQL Galera/Percona XtraDB Cluster.
 User needs only privileges to execute 'SHOW GLOBAL STATUS'
 
=item B<ConnectTimeout> I<Seconds>

Sets the connect timeout for the MySQL client.

=item B<SSLKey> I<Path>

If provided, the X509 key in PEM format.

=item B<SSLCert> I<Path>

If provided, the X509 cert in PEM format.

=item B<SSLCA> I<Path>

If provided, the CA file in PEM format (check OpenSSL docs).

=item B<SSLCAPath> I<Path>

If provided, the CA directory (check OpenSSL docs).

=item B<SSLCipher> I<String>

If provided, the SSL cipher to use.

=back

=head2 Plugin C<netapp>

The netapp plugin can collect various performance and capacity information
from a NetApp filer using the NetApp API.

Please note that NetApp has a wide line of products and a lot of different
software versions for each of these products. This plugin was developed for a
NetApp FAS3040 running OnTap 7.2.3P8 and tested on FAS2050 7.3.1.1L1,
FAS3140 7.2.5.1 and FAS3020 7.2.4P9. It I<should> work for most combinations of
model and software version but it is very hard to test this.
If you have used this plugin with other models and/or software version, feel
free to send us a mail to tell us about the results, even if it's just a short
"It works".

To collect these data collectd will log in to the NetApp via HTTP(S) and HTTP
basic authentication.

B<Do not use a regular user for this!> Create a special collectd user with just
the minimum of capabilities needed. The user only needs the "login-http-admin"
capability as well as a few more depending on which data will be collected.
Required capabilities are documented below.

=head3 Synopsis

 <Plugin "netapp">
   <Host "netapp1.example.com">
    Protocol      "https"
    Address       "10.0.0.1"
    Port          443
    User          "username"
    Password      "aef4Aebe"
    Interval      30

    <WAFL>
      Interval 30
      GetNameCache   true
      GetDirCache    true
      GetBufferCache true
      GetInodeCache  true
    </WAFL>

    <Disks>
      Interval 30
      GetBusy true
    </Disks>

    <VolumePerf>
      Interval 30
      GetIO      "volume0"
      IgnoreSelectedIO      false
      GetOps     "volume0"
      IgnoreSelectedOps     false
      GetLatency "volume0"
      IgnoreSelectedLatency false
    </VolumePerf>

    <VolumeUsage>
      Interval 30
      GetCapacity "vol0"
      GetCapacity "vol1"
      IgnoreSelectedCapacity false
      GetSnapshot "vol1"
      GetSnapshot "vol3"
      IgnoreSelectedSnapshot false
    </VolumeUsage>

    <Quota>
      Interval 60
    </Quota>

    <Snapvault>
      Interval 30
    </Snapvault>

    <System>
      Interval 30
      GetCPULoad     true
      GetInterfaces  true
      GetDiskOps     true
      GetDiskIO      true
    </System>

    <VFiler vfilerA>
      Interval 60

      SnapVault true
      # ...
    </VFiler>
   </Host>
 </Plugin>

The netapp plugin accepts the following configuration options:

=over 4

=item B<Host> I<Name>

A host block defines one NetApp filer. It will appear in collectd with the name
you specify here which does not have to be its real name nor its hostname (see
the B<Address> option below).

=item B<VFiler> I<Name>

A B<VFiler> block may only be used inside a host block. It accepts all the
same options as the B<Host> block (except for cascaded B<VFiler> blocks) and
will execute all NetApp API commands in the context of the specified
VFiler(R). It will appear in collectd with the name you specify here which
does not have to be its real name. The VFiler name may be specified using the
B<VFilerName> option. If this is not specified, it will default to the name
you specify here.

The VFiler block inherits all connection related settings from the surrounding
B<Host> block (which appear before the B<VFiler> block) but they may be
overwritten inside the B<VFiler> block.

This feature is useful, for example, when using a VFiler as SnapVault target
(supported since OnTap 8.1). In that case, the SnapVault statistics are not
available in the host filer (vfiler0) but only in the respective VFiler
context.

=item B<Protocol> B<httpd>|B<http>

The protocol collectd will use to query this host.

Optional

Type: string

Default: https

Valid options: http, https

=item B<Address> I<Address>

The hostname or IP address of the host.

Optional

Type: string

Default: The "host" block's name.

=item B<Port> I<Port>

The TCP port to connect to on the host.

Optional

Type: integer

Default: 80 for protocol "http", 443 for protocol "https"

=item B<User> I<User>

=item B<Password> I<Password>

The username and password to use to login to the NetApp.

Mandatory

Type: string

=item B<VFilerName> I<Name>

The name of the VFiler in which context to execute API commands. If not
specified, the name provided to the B<VFiler> block will be used instead.

Optional

Type: string

Default: name of the B<VFiler> block

B<Note:> This option may only be used inside B<VFiler> blocks.

=item B<Interval> I<Interval>

B<TODO>

=back

The following options decide what kind of data will be collected. You can
either use them as a block and fine tune various parameters inside this block,
use them as a single statement to just accept all default values, or omit it to
not collect any data.

The following options are valid inside all blocks:

=over 4

=item B<Interval> I<Seconds>

Collect the respective statistics every I<Seconds> seconds. Defaults to the
host specific setting.

=back

=head3 The System block

This will collect various performance data about the whole system.

B<Note:> To get this data the collectd user needs the
"api-perf-object-get-instances" capability.

=over 4

=item B<Interval> I<Seconds>

Collect disk statistics every I<Seconds> seconds.

=item B<GetCPULoad> B<true>|B<false>

If you set this option to true the current CPU usage will be read. This will be
the average usage between all CPUs in your NetApp without any information about
individual CPUs.

B<Note:> These are the same values that the NetApp CLI command "sysstat"
returns in the "CPU" field.

Optional

Type: boolean

Default: true

Result: Two value lists of type "cpu", and type instances "idle" and "system".

=item B<GetInterfaces> B<true>|B<false>

If you set this option to true the current traffic of the network interfaces
will be read. This will be the total traffic over all interfaces of your NetApp
without any information about individual interfaces.

B<Note:> This is the same values that the NetApp CLI command "sysstat" returns
in the "Net kB/s" field.

B<Or is it?>

Optional

Type: boolean

Default: true

Result: One value list of type "if_octects".

=item B<GetDiskIO> B<true>|B<false>

If you set this option to true the current IO throughput will be read. This
will be the total IO of your NetApp without any information about individual
disks, volumes or aggregates.

B<Note:> This is the same values that the NetApp CLI command "sysstat" returns
in the "DiskE<nbsp>kB/s" field.

Optional

Type: boolean

Default: true

Result: One value list of type "disk_octets".

=item B<GetDiskOps> B<true>|B<false>

If you set this option to true the current number of HTTP, NFS, CIFS, FCP,
iSCSI, etc. operations will be read. This will be the total number of
operations on your NetApp without any information about individual volumes or
aggregates.

B<Note:> These are the same values that the NetApp CLI command "sysstat"
returns in the "NFS", "CIFS", "HTTP", "FCP" and "iSCSI" fields.

Optional

Type: boolean

Default: true

Result: A variable number of value lists of type "disk_ops_complex". Each type
of operation will result in one value list with the name of the operation as
type instance.

=back

=head3 The WAFL block

This will collect various performance data about the WAFL file system. At the
moment this just means cache performance.

B<Note:> To get this data the collectd user needs the
"api-perf-object-get-instances" capability.

B<Note:> The interface to get these values is classified as "Diagnostics" by
NetApp. This means that it is not guaranteed to be stable even between minor
releases.

=over 4

=item B<Interval> I<Seconds>

Collect disk statistics every I<Seconds> seconds.

=item B<GetNameCache> B<true>|B<false>

Optional

Type: boolean

Default: true

Result: One value list of type "cache_ratio" and type instance
"name_cache_hit".

=item B<GetDirCache> B<true>|B<false>

Optional

Type: boolean

Default: true

Result: One value list of type "cache_ratio" and type instance "find_dir_hit".

=item B<GetInodeCache> B<true>|B<false>

Optional

Type: boolean

Default: true

Result: One value list of type "cache_ratio" and type instance
"inode_cache_hit".

=item B<GetBufferCache> B<true>|B<false>

B<Note:> This is the same value that the NetApp CLI command "sysstat" returns
in the "Cache hit" field.

Optional

Type: boolean

Default: true

Result: One value list of type "cache_ratio" and type instance "buf_hash_hit".

=back

=head3 The Disks block

This will collect performance data about the individual disks in the NetApp.

B<Note:> To get this data the collectd user needs the
"api-perf-object-get-instances" capability.

=over 4

=item B<Interval> I<Seconds>

Collect disk statistics every I<Seconds> seconds.

=item B<GetBusy> B<true>|B<false>

If you set this option to true the busy time of all disks will be calculated
and the value of the busiest disk in the system will be written.

B<Note:> This is the same values that the NetApp CLI command "sysstat" returns
in the "Disk util" field. Probably.

Optional

Type: boolean

Default: true

Result: One value list of type "percent" and type instance "disk_busy".

=back

=head3 The VolumePerf block

This will collect various performance data about the individual volumes.

You can select which data to collect about which volume using the following
options. They follow the standard ignorelist semantic.

B<Note:> To get this data the collectd user needs the
I<api-perf-object-get-instances> capability.

=over 4

=item B<Interval> I<Seconds>

Collect volume performance data every I<Seconds> seconds.

=item B<GetIO> I<Volume>

=item B<GetOps> I<Volume>

=item B<GetLatency> I<Volume>

Select the given volume for IO, operations or latency statistics collection.
The argument is the name of the volume without the C</vol/> prefix.

Since the standard ignorelist functionality is used here, you can use a string
starting and ending with a slash to specify regular expression matching: To
match the volumes "vol0", "vol2" and "vol7", you can use this regular
expression:

  GetIO "/^vol[027]$/"

If no regular expression is specified, an exact match is required. Both,
regular and exact matching are case sensitive.

If no volume was specified at all for either of the three options, that data
will be collected for all available volumes.

=item B<IgnoreSelectedIO> B<true>|B<false>

=item B<IgnoreSelectedOps> B<true>|B<false>

=item B<IgnoreSelectedLatency> B<true>|B<false>

When set to B<true>, the volumes selected for IO, operations or latency
statistics collection will be ignored and the data will be collected for all
other volumes.

When set to B<false>, data will only be collected for the specified volumes and
all other volumes will be ignored.

If no volumes have been specified with the above B<Get*> options, all volumes
will be collected regardless of the B<IgnoreSelected*> option.

Defaults to B<false>

=back

=head3 The VolumeUsage block

This will collect capacity data about the individual volumes.

B<Note:> To get this data the collectd user needs the I<api-volume-list-info>
capability.

=over 4

=item B<Interval> I<Seconds>

Collect volume usage statistics every I<Seconds> seconds.

=item B<GetCapacity> I<VolumeName>

The current capacity of the volume will be collected. This will result in two
to four value lists, depending on the configuration of the volume. All data
sources are of type "df_complex" with the name of the volume as
plugin_instance.

There will be type_instances "used" and "free" for the number of used and
available bytes on the volume.  If the volume has some space reserved for
snapshots, a type_instance "snap_reserved" will be available.  If the volume
has SIS enabled, a type_instance "sis_saved" will be available. This is the
number of bytes saved by the SIS feature.

B<Note:> The current NetApp API has a bug that results in this value being
reported as a 32E<nbsp>bit number. This plugin tries to guess the correct
number which works most of the time.  If you see strange values here, bug
NetApp support to fix this.

Repeat this option to specify multiple volumes.

=item B<IgnoreSelectedCapacity> B<true>|B<false>

Specify whether to collect only the volumes selected by the B<GetCapacity>
option or to ignore those volumes. B<IgnoreSelectedCapacity> defaults to
B<false>. However, if no B<GetCapacity> option is specified at all, all
capacities will be selected anyway.

=item B<GetSnapshot> I<VolumeName>

Select volumes from which to collect snapshot information.

Usually, the space used for snapshots is included in the space reported as
"used". If snapshot information is collected as well, the space used for
snapshots is subtracted from the used space.

To make things even more interesting, it is possible to reserve space to be
used for snapshots. If the space required for snapshots is less than that
reserved space, there is "reserved free" and "reserved used" space in addition
to "free" and "used". If the space required for snapshots exceeds the reserved
space, that part allocated in the normal space is subtracted from the "used"
space again.

Repeat this option to specify multiple volumes.

=item B<IgnoreSelectedSnapshot>

Specify whether to collect only the volumes selected by the B<GetSnapshot>
option or to ignore those volumes. B<IgnoreSelectedSnapshot> defaults to
B<false>. However, if no B<GetSnapshot> option is specified at all, all
capacities will be selected anyway.

=back

=head3 The Quota block

This will collect (tree) quota statistics (used disk space and number of used
files). This mechanism is useful to get usage information for single qtrees.
In case the quotas are not used for any other purpose, an entry similar to the
following in C</etc/quotas> would be sufficient:

  /vol/volA/some_qtree tree - - - - -

After adding the entry, issue C<quota on -w volA> on the NetApp filer.

=over 4

=item B<Interval> I<Seconds>

Collect SnapVault(R) statistics every I<Seconds> seconds.

=back

=head3 The SnapVault block

This will collect statistics about the time and traffic of SnapVault(R)
transfers.

=over 4

=item B<Interval> I<Seconds>

Collect SnapVault(R) statistics every I<Seconds> seconds.

=back

=head2 Plugin C<netlink>

The C<netlink> plugin uses a netlink socket to query the Linux kernel about
statistics of various interface and routing aspects.

=over 4

=item B<Interface> I<Interface>

=item B<VerboseInterface> I<Interface>

Instruct the plugin to collect interface statistics. This is basically the same
as the statistics provided by the C<interface> plugin (see above) but
potentially much more detailed.

When configuring with B<Interface> only the basic statistics will be collected,
namely octets, packets, and errors. These statistics are collected by
the C<interface> plugin, too, so using both at the same time is no benefit.

When configured with B<VerboseInterface> all counters B<except> the basic ones,
so that no data needs to be collected twice if you use the C<interface> plugin.
This includes dropped packets, received multicast packets, collisions and a
whole zoo of differentiated RX and TX errors. You can try the following command
to get an idea of what awaits you:

  ip -s -s link list

If I<Interface> is B<All>, all interfaces will be selected.

=item B<QDisc> I<Interface> [I<QDisc>]

=item B<Class> I<Interface> [I<Class>]

=item B<Filter> I<Interface> [I<Filter>]

Collect the octets and packets that pass a certain qdisc, class or filter.

QDiscs and classes are identified by their type and handle (or classid).
Filters don't necessarily have a handle, therefore the parent's handle is used.
The notation used in collectd differs from that used in tc(1) in that it
doesn't skip the major or minor number if it's zero and doesn't print special
ids by their name. So, for example, a qdisc may be identified by
C<pfifo_fast-1:0> even though the minor number of B<all> qdiscs is zero and
thus not displayed by tc(1).

If B<QDisc>, B<Class>, or B<Filter> is given without the second argument,
i.E<nbsp>.e. without an identifier, all qdiscs, classes, or filters that are
associated with that interface will be collected.

Since a filter itself doesn't necessarily have a handle, the parent's handle is
used. This may lead to problems when more than one filter is attached to a
qdisc or class. This isn't nice, but we don't know how this could be done any
better. If you have a idea, please don't hesitate to tell us.

As with the B<Interface> option you can specify B<All> as the interface,
meaning all interfaces.

Here are some examples to help you understand the above text more easily:

  <Plugin netlink>
    VerboseInterface "All"
    QDisc "eth0" "pfifo_fast-1:0"
    QDisc "ppp0"
    Class "ppp0" "htb-1:10"
    Filter "ppp0" "u32-1:0"
  </Plugin>

=item B<IgnoreSelected>

The behavior is the same as with all other similar plugins: If nothing is
selected at all, everything is collected. If some things are selected using the
options described above, only these statistics are collected. If you set
B<IgnoreSelected> to B<true>, this behavior is inverted, i.E<nbsp>e. the
specified statistics will not be collected.

=back

=head2 Plugin C<network>

The Network plugin sends data to a remote instance of collectd, receives data
from a remote instance, or both at the same time. Data which has been received
from the network is usually not transmitted again, but this can be activated, see
the B<Forward> option below.

The default IPv6 multicast group is C<ff18::efc0:4a42>. The default IPv4
multicast group is C<239.192.74.66>. The default I<UDP> port is B<25826>.

Both, B<Server> and B<Listen> can be used as single option or as block. When
used as block, given options are valid for this socket only. The following
example will export the metrics twice: Once to an "internal" server (without
encryption and signing) and one to an external server (with cryptographic
signature):

 <Plugin "network">
   # Export to an internal server
   # (demonstrates usage without additional options)
   Server "collectd.internal.tld"

   # Export to an external server
   # (demonstrates usage with signature options)
   <Server "collectd.external.tld">
     SecurityLevel "sign"
     Username "myhostname"
     Password "ohl0eQue"
   </Server>
 </Plugin>

=over 4

=item B<E<lt>Server> I<Host> [I<Port>]B<E<gt>>

The B<Server> statement/block sets the server to send datagrams to. The
statement may occur multiple times to send each datagram to multiple
destinations.

The argument I<Host> may be a hostname, an IPv4 address or an IPv6 address. The
optional second argument specifies a port number or a service name. If not
given, the default, B<25826>, is used.

The following options are recognized within B<Server> blocks:

=over 4

=item B<SecurityLevel> B<Encrypt>|B<Sign>|B<None>

Set the security you require for network communication. When the security level
has been set to B<Encrypt>, data sent over the network will be encrypted using
I<AES-256>. The integrity of encrypted packets is ensured using I<SHA-1>. When
set to B<Sign>, transmitted data is signed using the I<HMAC-SHA-256> message
authentication code. When set to B<None>, data is sent without any security.

This feature is only available if the I<network> plugin was linked with
I<libgcrypt>.

=item B<Username> I<Username>

Sets the username to transmit. This is used by the server to lookup the
password. See B<AuthFile> below. All security levels except B<None> require
this setting.

This feature is only available if the I<network> plugin was linked with
I<libgcrypt>.

=item B<Password> I<Password>

Sets a password (shared secret) for this socket. All security levels except
B<None> require this setting.

This feature is only available if the I<network> plugin was linked with
I<libgcrypt>.

=item B<Interface> I<Interface name>

Set the outgoing interface for IP packets. This applies at least
to IPv6 packets and if possible to IPv4. If this option is not applicable,
undefined or a non-existent interface name is specified, the default
behavior is to let the kernel choose the appropriate interface. Be warned
that the manual selection of an interface for unicast traffic is only
necessary in rare cases.

=item B<ResolveInterval> I<Seconds>

Sets the interval at which to re-resolve the DNS for the I<Host>. This is
useful to force a regular DNS lookup to support a high availability setup. If
not specified, re-resolves are never attempted.

=back

=item B<E<lt>Listen> I<Host> [I<Port>]B<E<gt>>

The B<Listen> statement sets the interfaces to bind to. When multiple
statements are found the daemon will bind to multiple interfaces.

The argument I<Host> may be a hostname, an IPv4 address or an IPv6 address. If
the argument is a multicast address the daemon will join that multicast group.
The optional second argument specifies a port number or a service name. If not
given, the default, B<25826>, is used.

The following options are recognized within C<E<lt>ListenE<gt>> blocks:

=over 4

=item B<SecurityLevel> B<Encrypt>|B<Sign>|B<None>

Set the security you require for network communication. When the security level
has been set to B<Encrypt>, only encrypted data will be accepted. The integrity
of encrypted packets is ensured using I<SHA-1>. When set to B<Sign>, only
signed and encrypted data is accepted. When set to B<None>, all data will be
accepted. If an B<AuthFile> option was given (see below), encrypted data is
decrypted if possible.

This feature is only available if the I<network> plugin was linked with
I<libgcrypt>.

=item B<AuthFile> I<Filename>

Sets a file in which usernames are mapped to passwords. These passwords are
used to verify signatures and to decrypt encrypted network packets. If
B<SecurityLevel> is set to B<None>, this is optional. If given, signed data is
verified and encrypted packets are decrypted. Otherwise, signed data is
accepted without checking the signature and encrypted data cannot be decrypted.
For the other security levels this option is mandatory.

The file format is very simple: Each line consists of a username followed by a
colon and any number of spaces followed by the password. To demonstrate, an
example file could look like this:

  user0: foo
  user1: bar

Each time a packet is received, the modification time of the file is checked
using L<stat(2)>. If the file has been changed, the contents is re-read. While
the file is being read, it is locked using L<fcntl(2)>.

=item B<Interface> I<Interface name>

Set the incoming interface for IP packets explicitly. This applies at least
to IPv6 packets and if possible to IPv4. If this option is not applicable,
undefined or a non-existent interface name is specified, the default
behavior is, to let the kernel choose the appropriate interface. Thus incoming
traffic gets only accepted, if it arrives on the given interface.

=back

=item B<TimeToLive> I<1-255>

Set the time-to-live of sent packets. This applies to all, unicast and
multicast, and IPv4 and IPv6 packets. The default is to not change this value.
That means that multicast packets will be sent with a TTL of C<1> (one) on most
operating systems.

=item B<MaxPacketSize> I<1024-65535>

Set the maximum size for datagrams received over the network. Packets larger
than this will be truncated. Defaults to 1452E<nbsp>bytes, which is the maximum
payload size that can be transmitted in one Ethernet frame using IPv6E<nbsp>/
UDP.

On the server side, this limit should be set to the largest value used on
I<any> client. Likewise, the value on the client must not be larger than the
value on the server, or data will be lost.

B<Compatibility:> Versions prior to I<versionE<nbsp>4.8> used a fixed sized
buffer of 1024E<nbsp>bytes. Versions I<4.8>, I<4.9> and I<4.10> used a default
value of 1024E<nbsp>bytes to avoid problems when sending data to an older
server.

=item B<Forward> I<true|false>

If set to I<true>, write packets that were received via the network plugin to
the sending sockets. This should only be activated when the B<Listen>- and
B<Server>-statements differ. Otherwise packets may be send multiple times to
the same multicast group. While this results in more network traffic than
necessary it's not a huge problem since the plugin has a duplicate detection,
so the values will not loop.

=item B<ReportStats> B<true>|B<false>

The network plugin cannot only receive and send statistics, it can also create
statistics about itself. Collected data included the number of received and
sent octets and packets, the length of the receive queue and the number of
values handled. When set to B<true>, the I<Network plugin> will make these
statistics available. Defaults to B<false>.

=back

=head2 Plugin C<nginx>

This plugin collects the number of connections and requests handled by the
C<nginx daemon> (speak: engineE<nbsp>X), a HTTP and mail server/proxy. It
queries the page provided by the C<ngx_http_stub_status_module> module, which
isn't compiled by default. Please refer to
L<http://wiki.codemongers.com/NginxStubStatusModule> for more information on
how to compile and configure nginx and this module.

The following options are accepted by the C<nginx plugin>:

=over 4

=item B<URL> I<http://host/nginx_status>

Sets the URL of the C<ngx_http_stub_status_module> output.

=item B<User> I<Username>

Optional user name needed for authentication.

=item B<Password> I<Password>

Optional password needed for authentication.

=item B<VerifyPeer> B<true|false>

Enable or disable peer SSL certificate verification. See
L<http://curl.haxx.se/docs/sslcerts.html> for details. Enabled by default.

=item B<VerifyHost> B<true|false>

Enable or disable peer host name verification. If enabled, the plugin checks
if the C<Common Name> or a C<Subject Alternate Name> field of the SSL
certificate matches the host name provided by the B<URL> option. If this
identity check fails, the connection is aborted. Obviously, only works when
connecting to a SSL enabled server. Enabled by default.

=item B<CACert> I<File>

File that holds one or more SSL certificates. If you want to use HTTPS you will
possibly need this option. What CA certificates come bundled with C<libcurl>
and are checked by default depends on the distribution you use.

=item B<Timeout> I<Milliseconds>

The B<Timeout> option sets the overall timeout for HTTP requests to B<URL>, in
milliseconds. By default, the configured B<Interval> is used to set the
timeout.

=back

=head2 Plugin C<notify_desktop>

This plugin sends a desktop notification to a notification daemon, as defined
in the Desktop Notification Specification. To actually display the
notifications, B<notification-daemon> is required and B<collectd> has to be
able to access the X server (i.E<nbsp>e., the C<DISPLAY> and C<XAUTHORITY>
environment variables have to be set correctly) and the D-Bus message bus.

The Desktop Notification Specification can be found at
L<http://www.galago-project.org/specs/notification/>.

=over 4

=item B<OkayTimeout> I<timeout>

=item B<WarningTimeout> I<timeout>

=item B<FailureTimeout> I<timeout>

Set the I<timeout>, in milliseconds, after which to expire the notification
for C<OKAY>, C<WARNING> and C<FAILURE> severities respectively. If zero has
been specified, the displayed notification will not be closed at all - the
user has to do so herself. These options default to 5000. If a negative number
has been specified, the default is used as well.

=back

=head2 Plugin C<notify_email>

The I<notify_email> plugin uses the I<ESMTP> library to send notifications to a
configured email address.

I<libESMTP> is available from L<http://www.stafford.uklinux.net/libesmtp/>.

Available configuration options:

=over 4

=item B<From> I<Address>

Email address from which the emails should appear to come from.

Default: C<root@localhost>

=item B<Recipient> I<Address>

Configures the email address(es) to which the notifications should be mailed.
May be repeated to send notifications to multiple addresses.

At least one B<Recipient> must be present for the plugin to work correctly.

=item B<SMTPServer> I<Hostname>

Hostname of the SMTP server to connect to.

Default: C<localhost>

=item B<SMTPPort> I<Port>

TCP port to connect to.

Default: C<25>

=item B<SMTPUser> I<Username>

Username for ASMTP authentication. Optional.

=item B<SMTPPassword> I<Password>

Password for ASMTP authentication. Optional.

=item B<Subject> I<Subject>

Subject-template to use when sending emails. There must be exactly two
string-placeholders in the subject, given in the standard I<printf(3)> syntax,
i.E<nbsp>e. C<%s>. The first will be replaced with the severity, the second
with the hostname.

Default: C<Collectd notify: %s@%s>

=back

=head2 Plugin C<notify_nagios>

The I<notify_nagios> plugin writes notifications to Nagios' I<command file> as
a I<passive service check result>.

Available configuration options:

=over 4

=item B<CommandFile> I<Path>

Sets the I<command file> to write to. Defaults to F</usr/local/nagios/var/rw/nagios.cmd>.

=back

=head2 Plugin C<ntpd>

The C<ntpd> plugin collects per-peer ntp data such as time offset and time
dispersion.

For talking to B<ntpd>, it mimics what the B<ntpdc> control program does on
the wire - using B<mode 7> specific requests. This mode is deprecated with
newer B<ntpd> releases (4.2.7p230 and later). For the C<ntpd> plugin to work
correctly with them, the ntp daemon must be explicitly configured to
enable B<mode 7> (which is disabled by default). Refer to the I<ntp.conf(5)>
manual page for details.

Available configuration options for the C<ntpd> plugin:

=over 4

=item B<Host> I<Hostname>

Hostname of the host running B<ntpd>. Defaults to B<localhost>.

=item B<Port> I<Port>

UDP-Port to connect to. Defaults to B<123>.

=item B<ReverseLookups> B<true>|B<false>

Sets whether or not to perform reverse lookups on peers. Since the name or
IP-address may be used in a filename it is recommended to disable reverse
lookups. The default is to do reverse lookups to preserve backwards
compatibility, though.

=item B<IncludeUnitID> B<true>|B<false>

When a peer is a refclock, include the unit ID in the I<type instance>.
Defaults to B<false> for backward compatibility.

If two refclock peers use the same driver and this is B<false>, the plugin will
try to write simultaneous measurements from both to the same type instance.
This will result in error messages in the log and only one set of measurements
making it through.

=back

=head2 Plugin C<nut>

=over 4

=item B<UPS> I<upsname>B<@>I<hostname>[B<:>I<port>]

Add a UPS to collect data from. The format is identical to the one accepted by
L<upsc(8)>.

=back

=head2 Plugin C<olsrd>

The I<olsrd> plugin connects to the TCP port opened by the I<txtinfo> plugin of
the Optimized Link State Routing daemon and reads information about the current
state of the meshed network.

The following configuration options are understood:

=over 4

=item B<Host> I<Host>

Connect to I<Host>. Defaults to B<"localhost">.

=item B<Port> I<Port>

Specifies the port to connect to. This must be a string, even if you give the
port as a number rather than a service name. Defaults to B<"2006">.

=item B<CollectLinks> B<No>|B<Summary>|B<Detail>

Specifies what information to collect about links, i.E<nbsp>e. direct
connections of the daemon queried. If set to B<No>, no information is
collected. If set to B<Summary>, the number of links and the average of all
I<link quality> (LQ) and I<neighbor link quality> (NLQ) values is calculated.
If set to B<Detail> LQ and NLQ are collected per link.

Defaults to B<Detail>.

=item B<CollectRoutes> B<No>|B<Summary>|B<Detail>

Specifies what information to collect about routes of the daemon queried. If
set to B<No>, no information is collected. If set to B<Summary>, the number of
routes and the average I<metric> and I<ETX> is calculated. If set to B<Detail>
metric and ETX are collected per route.

Defaults to B<Summary>.

=item B<CollectTopology> B<No>|B<Summary>|B<Detail>

Specifies what information to collect about the global topology. If set to
B<No>, no information is collected. If set to B<Summary>, the number of links
in the entire topology and the average I<link quality> (LQ) is calculated.
If set to B<Detail> LQ and NLQ are collected for each link in the entire topology.

Defaults to B<Summary>.

=back

=head2 Plugin C<onewire>

B<EXPERIMENTAL!> See notes below.

The C<onewire> plugin uses the B<owcapi> library from the B<owfs> project
L<http://owfs.org/> to read sensors connected via the onewire bus.

It can be used in two possible modes - standard or advanced.

In the standard mode only temperature sensors (sensors with the family code
C<10>, C<22> and C<28> - e.g. DS1820, DS18S20, DS1920) can be read. If you have
other sensors you would like to have included, please send a sort request to
the mailing list. You can select sensors to be read or to be ignored depending
on the option B<IgnoreSelected>). When no list is provided the whole bus is
walked and all sensors are read.

Hubs (the DS2409 chips) are working, but read the note, why this plugin is
experimental, below.

In the advanced mode you can configure any sensor to be read (only numerical
value) using full OWFS path (e.g. "/uncached/10.F10FCA000800/temperature").
In this mode you have to list all the sensors. Neither default bus walk nor
B<IgnoreSelected> are used here. Address and type (file) is extracted from
the path automatically and should produce compatible structure with the "standard"
mode (basically the path is expected as for example
"/uncached/10.F10FCA000800/temperature" where it would extract address part
"F10FCA000800" and the rest after the slash is considered the type - here
"temperature").
There are two advantages to this mode - you can access virtually any sensor
(not just temperature), select whether to use cached or directly read values
and it is slighlty faster. The downside is more complex configuration.

The two modes are distinguished automatically by the format of the address.
It is not possible to mix the two modes. Once a full path is detected in any
B<Sensor> then the whole addressing (all sensors) is considered to be this way
(and as standard addresses will fail parsing they will be ignored).

=over 4

=item B<Device> I<Device>

Sets the device to read the values from. This can either be a "real" hardware
device, such as a serial port or an USB port, or the address of the
L<owserver(1)> socket, usually B<localhost:4304>.

Though the documentation claims to automatically recognize the given address
format, with versionE<nbsp>2.7p4 we had to specify the type explicitly. So
with that version, the following configuration worked for us:

  <Plugin onewire>
    Device "-s localhost:4304"
  </Plugin>

This directive is B<required> and does not have a default value.

=item B<Sensor> I<Sensor>

In the standard mode selects sensors to collect or to ignore
(depending on B<IgnoreSelected>, see below). Sensors are specified without
the family byte at the beginning, so you have to use for example C<F10FCA000800>,
and B<not> include the leading C<10.> family byte and point.
When no B<Sensor> is configured the whole Onewire bus is walked and all supported
sensors (see above) are read.

In the advanced mode the B<Sensor> specifies full OWFS path - e.g.
C</uncached/10.F10FCA000800/temperature> (or when cached values are OK
C</10.F10FCA000800/temperature>). B<IgnoreSelected> is not used.

As there can be multiple devices on the bus you can list multiple sensor (use
multiple B<Sensor> elements).

=item B<IgnoreSelected> I<true>|I<false>

If no configuration is given, the B<onewire> plugin will collect data from all
sensors found. This may not be practical, especially if sensors are added and
removed regularly. Sometimes, however, it's easier/preferred to collect only
specific sensors or all sensors I<except> a few specified ones. This option
enables you to do that: By setting B<IgnoreSelected> to I<true> the effect of
B<Sensor> is inverted: All selected interfaces are ignored and all other
interfaces are collected.

Used only in the standard mode - see above.

=item B<Interval> I<Seconds>

Sets the interval in which all sensors should be read. If not specified, the
global B<Interval> setting is used.

=back

B<EXPERIMENTAL!> The C<onewire> plugin is experimental, because it doesn't yet
work with big setups. It works with one sensor being attached to one
controller, but as soon as you throw in a couple more senors and maybe a hub
or two, reading all values will take more than ten seconds (the default
interval). We will probably add some separate thread for reading the sensors
and some cache or something like that, but it's not done yet. We will try to
maintain backwards compatibility in the future, but we can't promise. So in
short: If it works for you: Great! But keep in mind that the config I<might>
change, though this is unlikely. Oh, and if you want to help improving this
plugin, just send a short notice to the mailing list. ThanksE<nbsp>:)

=head2 Plugin C<openldap>

To use the C<openldap> plugin you first need to configure the I<OpenLDAP>
server correctly. The backend database C<monitor> needs to be loaded and
working. See slapd-monitor(5) for the details.

The configuration of the C<openldap> plugin consists of one or more B<Instance>
blocks. Each block requires one string argument as the instance name. For
example:

 <Plugin "openldap">
   <Instance "foo">
     URL "ldap://localhost/"
   </Instance>
   <Instance "bar">
     URL "ldaps://localhost/"
   </Instance>
 </Plugin>

The instance name will be used as the I<plugin instance>. To emulate the old
(versionE<nbsp>4) behavior, you can use an empty string (""). In order for the
plugin to work correctly, each instance name must be unique. This is not
enforced by the plugin and it is your responsibility to ensure it is.

The following options are accepted within each B<Instance> block:

=over 4

=item B<URL> I<ldap://host/binddn>

Sets the URL to use to connect to the I<OpenLDAP> server. This option is
I<mandatory>.

=item B<BindDN> I<BindDN>

Name in the form of an LDAP distinguished name intended to be used for
authentication. Defaults to empty string to establish an anonymous authorization.

=item B<Password> I<Password>

Password for simple bind authentication. If this option is not set,
unauthenticated bind operation is used.

=item B<StartTLS> B<true|false>

Defines whether TLS must be used when connecting to the I<OpenLDAP> server.
Disabled by default.

=item B<VerifyHost> B<true|false>

Enables or disables peer host name verification. If enabled, the plugin checks
if the C<Common Name> or a C<Subject Alternate Name> field of the SSL
certificate matches the host name provided by the B<URL> option. If this
identity check fails, the connection is aborted. Enabled by default.

=item B<CACert> I<File>

File that holds one or more SSL certificates. If you want to use TLS/SSL you
may possibly need this option. What CA certificates are checked by default
depends on the distribution you use and can be changed with the usual ldap
client configuration mechanisms. See ldap.conf(5) for the details.

=item B<Timeout> I<Seconds>

Sets the timeout value for ldap operations, in seconds. By default, the
configured B<Interval> is used to set the timeout. Use B<-1> to disable
(infinite timeout).

=item B<Version> I<Version>

An integer which sets the LDAP protocol version number to use when connecting
to the I<OpenLDAP> server. Defaults to B<3> for using I<LDAPv3>.

=back

=head2 Plugin C<openvpn>

The OpenVPN plugin reads a status file maintained by OpenVPN and gathers
traffic statistics about connected clients.

To set up OpenVPN to write to the status file periodically, use the
B<--status> option of OpenVPN. Since OpenVPN can write two different formats,
you need to set the required format, too. This is done by setting
B<--status-version> to B<2>.

So, in a nutshell you need:

  openvpn $OTHER_OPTIONS \
    --status "/var/run/openvpn-status" 10 \
    --status-version 2

Available options:

=over 4

=item B<StatusFile> I<File>

Specifies the location of the status file.

=item B<ImprovedNamingSchema> B<true>|B<false>

When enabled, the filename of the status file will be used as plugin instance
and the client's "common name" will be used as type instance. This is required
when reading multiple status files. Enabling this option is recommended, but to
maintain backwards compatibility this option is disabled by default.

=item B<CollectCompression> B<true>|B<false>

Sets whether or not statistics about the compression used by OpenVPN should be
collected. This information is only available in I<single> mode. Enabled by
default.

=item B<CollectIndividualUsers> B<true>|B<false>

Sets whether or not traffic information is collected for each connected client
individually. If set to false, currently no traffic data is collected at all
because aggregating this data in a save manner is tricky. Defaults to B<true>.

=item B<CollectUserCount> B<true>|B<false>

When enabled, the number of currently connected clients or users is collected.
This is especially interesting when B<CollectIndividualUsers> is disabled, but
can be configured independently from that option. Defaults to B<false>.

=back

=head2 Plugin C<oracle>

The "oracle" plugin uses the Oracle® Call Interface I<(OCI)> to connect to an
Oracle® Database and lets you execute SQL statements there. It is very similar
to the "dbi" plugin, because it was written around the same time. See the "dbi"
plugin's documentation above for details.

  <Plugin oracle>
    <Query "out_of_stock">
      Statement "SELECT category, COUNT(*) AS value FROM products WHERE in_stock = 0 GROUP BY category"
      <Result>
        Type "gauge"
        # InstancePrefix "foo"
        InstancesFrom "category"
        ValuesFrom "value"
      </Result>
    </Query>
    <Database "product_information">
      ConnectID "db01"
      Username "oracle"
      Password "secret"
      Query "out_of_stock"
    </Database>
  </Plugin>

=head3 B<Query> blocks

The Query blocks are handled identically to the Query blocks of the "dbi"
plugin. Please see its documentation above for details on how to specify
queries.

=head3 B<Database> blocks

Database blocks define a connection to a database and which queries should be
sent to that database. Each database needs a "name" as string argument in the
starting tag of the block. This name will be used as "PluginInstance" in the
values submitted to the daemon. Other than that, that name is not used.

=over 4

=item B<ConnectID> I<ID>

Defines the "database alias" or "service name" to connect to. Usually, these
names are defined in the file named C<$ORACLE_HOME/network/admin/tnsnames.ora>.

=item B<Host> I<Host>

Hostname to use when dispatching values for this database. Defaults to using
the global hostname of the I<collectd> instance.

=item B<Username> I<Username>

Username used for authentication.

=item B<Password> I<Password>

Password used for authentication.

=item B<Query> I<QueryName>

Associates the query named I<QueryName> with this database connection. The
query needs to be defined I<before> this statement, i.E<nbsp>e. all query
blocks you want to refer to must be placed above the database block you want to
refer to them from.

=back

=head2 Plugin C<perl>

This plugin embeds a Perl-interpreter into collectd and provides an interface
to collectd's plugin system. See L<collectd-perl(5)> for its documentation.

=head2 Plugin C<pinba>

The I<Pinba plugin> receives profiling information from I<Pinba>, an extension
for the I<PHP> interpreter. At the end of executing a script, i.e. after a
PHP-based webpage has been delivered, the extension will send a UDP packet
containing timing information, peak memory usage and so on. The plugin will
wait for such packets, parse them and account the provided information, which
is then dispatched to the daemon once per interval.

Synopsis:

 <Plugin pinba>
   Address "::0"
   Port "30002"
   # Overall statistics for the website.
   <View "www-total">
     Server "www.example.com"
   </View>
   # Statistics for www-a only
   <View "www-a">
     Host "www-a.example.com"
     Server "www.example.com"
   </View>
   # Statistics for www-b only
   <View "www-b">
     Host "www-b.example.com"
     Server "www.example.com"
   </View>
 </Plugin>

The plugin provides the following configuration options:

=over 4

=item B<Address> I<Node>

Configures the address used to open a listening socket. By default, plugin will
bind to the I<any> address C<::0>.

=item B<Port> I<Service>

Configures the port (service) to bind to. By default the default Pinba port
"30002" will be used. The option accepts service names in addition to port
numbers and thus requires a I<string> argument.

=item E<lt>B<View> I<Name>E<gt> block

The packets sent by the Pinba extension include the hostname of the server, the
server name (the name of the virtual host) and the script that was executed.
Using B<View> blocks it is possible to separate the data into multiple groups
to get more meaningful statistics. Each packet is added to all matching groups,
so that a packet may be accounted for more than once.

=over 4

=item B<Host> I<Host>

Matches the hostname of the system the webserver / script is running on. This
will contain the result of the L<gethostname(2)> system call. If not
configured, all hostnames will be accepted.

=item B<Server> I<Server>

Matches the name of the I<virtual host>, i.e. the contents of the
C<$_SERVER["SERVER_NAME"]> variable when within PHP. If not configured, all
server names will be accepted.

=item B<Script> I<Script>

Matches the name of the I<script name>, i.e. the contents of the
C<$_SERVER["SCRIPT_NAME"]> variable when within PHP. If not configured, all
script names will be accepted.

=back

=back

=head2 Plugin C<ping>

The I<Ping> plugin starts a new thread which sends ICMP "ping" packets to the
configured hosts periodically and measures the network latency. Whenever the
C<read> function of the plugin is called, it submits the average latency, the
standard deviation and the drop rate for each host.

Available configuration options:

=over 4

=item B<Host> I<IP-address>

Host to ping periodically. This option may be repeated several times to ping
multiple hosts.

=item B<Interval> I<Seconds>

Sets the interval in which to send ICMP echo packets to the configured hosts.
This is B<not> the interval in which statistics are queries from the plugin but
the interval in which the hosts are "pinged". Therefore, the setting here
should be smaller than or equal to the global B<Interval> setting. Fractional
times, such as "1.24" are allowed.

Default: B<1.0>

=item B<Timeout> I<Seconds>

Time to wait for a response from the host to which an ICMP packet had been
sent. If a reply was not received after I<Seconds> seconds, the host is assumed
to be down or the packet to be dropped. This setting must be smaller than the
B<Interval> setting above for the plugin to work correctly. Fractional
arguments are accepted.

Default: B<0.9>

=item B<TTL> I<0-255>

Sets the Time-To-Live of generated ICMP packets.

=item B<Size> I<size>

Sets the size of the data payload in ICMP packet to specified I<size> (it
will be filled with regular ASCII pattern). If not set, default 56 byte
long string is used so that the packet size of an ICMPv4 packet is exactly
64 bytes, similar to the behaviour of normal ping(1) command.

=item B<SourceAddress> I<host>

Sets the source address to use. I<host> may either be a numerical network
address or a network hostname.

=item B<Device> I<name>

Sets the outgoing network device to be used. I<name> has to specify an
interface name (e.E<nbsp>g. C<eth0>). This might not be supported by all
operating systems.

=item B<MaxMissed> I<Packets>

Trigger a DNS resolve after the host has not replied to I<Packets> packets. This
enables the use of dynamic DNS services (like dyndns.org) with the ping plugin.

Default: B<-1> (disabled)

=back

=head2 Plugin C<postgresql>

The C<postgresql> plugin queries statistics from PostgreSQL databases. It
keeps a persistent connection to all configured databases and tries to
reconnect if the connection has been interrupted. A database is configured by
specifying a B<Database> block as described below. The default statistics are
collected from PostgreSQL's B<statistics collector> which thus has to be
enabled for this plugin to work correctly. This should usually be the case by
default. See the section "The Statistics Collector" of the B<PostgreSQL
Documentation> for details.

By specifying custom database queries using a B<Query> block as described
below, you may collect any data that is available from some PostgreSQL
database. This way, you are able to access statistics of external daemons
which are available in a PostgreSQL database or use future or special
statistics provided by PostgreSQL without the need to upgrade your collectd
installation.

Starting with version 5.2, the C<postgresql> plugin supports writing data to
PostgreSQL databases as well. This has been implemented in a generic way. You
need to specify an SQL statement which will then be executed by collectd in
order to write the data (see below for details). The benefit of that approach
is that there is no fixed database layout. Rather, the layout may be optimized
for the current setup.

The B<PostgreSQL Documentation> manual can be found at
L<http://www.postgresql.org/docs/manuals/>.

  <Plugin postgresql>
    <Query magic>
      Statement "SELECT magic FROM wizard WHERE host = $1;"
      Param hostname
      <Result>
        Type gauge
        InstancePrefix "magic"
        ValuesFrom magic
      </Result>
    </Query>

    <Query rt36_tickets>
      Statement "SELECT COUNT(type) AS count, type \
                        FROM (SELECT CASE \
                                     WHEN resolved = 'epoch' THEN 'open' \
                                     ELSE 'resolved' END AS type \
                                     FROM tickets) type \
                        GROUP BY type;"
      <Result>
        Type counter
        InstancePrefix "rt36_tickets"
        InstancesFrom "type"
        ValuesFrom "count"
      </Result>
    </Query>

    <Writer sqlstore>
      Statement "SELECT collectd_insert($1, $2, $3, $4, $5, $6, $7, $8, $9);"
      StoreRates true
    </Writer>

    <Database foo>
      Host "hostname"
      Port "5432"
      User "username"
      Password "secret"
      SSLMode "prefer"
      KRBSrvName "kerberos_service_name"
      Query magic
    </Database>

    <Database bar>
      Interval 300
      Service "service_name"
      Query backend # predefined
      Query rt36_tickets
    </Database>

    <Database qux>
      # ...
      Writer sqlstore
      CommitInterval 10
    </Database>
  </Plugin>

The B<Query> block defines one database query which may later be used by a
database definition. It accepts a single mandatory argument which specifies
the name of the query. The names of all queries have to be unique (see the
B<MinVersion> and B<MaxVersion> options below for an exception to this
rule).

In each B<Query> block, there is one or more B<Result> blocks. Multiple
B<Result> blocks may be used to extract multiple values from a single query.

The following configuration options are available to define the query:

=over 4

=item B<Statement> I<sql query statement>

Specify the I<sql query statement> which the plugin should execute. The string
may contain the tokens B<$1>, B<$2>, etc. which are used to reference the
first, second, etc. parameter. The value of the parameters is specified by the
B<Param> configuration option - see below for details. To include a literal
B<$> character followed by a number, surround it with single quotes (B<'>).

Any SQL command which may return data (such as C<SELECT> or C<SHOW>) is
allowed. Note, however, that only a single command may be used. Semicolons are
allowed as long as a single non-empty command has been specified only.

The returned lines will be handled separately one after another.

=item B<Param> I<hostname>|I<database>|I<instance>|I<username>|I<interval>

Specify the parameters which should be passed to the SQL query. The parameters
are referred to in the SQL query as B<$1>, B<$2>, etc. in the same order as
they appear in the configuration file. The value of the parameter is
determined depending on the value of the B<Param> option as follows:

=over 4

=item I<hostname>

The configured hostname of the database connection. If a UNIX domain socket is
used, the parameter expands to "localhost".

=item I<database>

The name of the database of the current connection.

=item I<instance>

The name of the database plugin instance. See the B<Instance> option of the
database specification below for details.

=item I<username>

The username used to connect to the database.

=item I<interval>

The interval with which this database is queried (as specified by the database
specific or global B<Interval> options).

=back

Please note that parameters are only supported by PostgreSQL's protocol
version 3 and above which was introduced in version 7.4 of PostgreSQL.

=item B<PluginInstanceFrom> I<column>

Specify how to create the "PluginInstance" for reporting this query results.
Only one column is supported. You may concatenate fields and string values in
the query statement to get the required results.

=item B<MinVersion> I<version>

=item B<MaxVersion> I<version>

Specify the minimum or maximum version of PostgreSQL that this query should be
used with. Some statistics might only be available with certain versions of
PostgreSQL. This allows you to specify multiple queries with the same name but
which apply to different versions, thus allowing you to use the same
configuration in a heterogeneous environment.

The I<version> has to be specified as the concatenation of the major, minor
and patch-level versions, each represented as two-decimal-digit numbers. For
example, version 8.2.3 will become 80203.

=back

The B<Result> block defines how to handle the values returned from the query.
It defines which column holds which value and how to dispatch that value to
the daemon.

=over 4

=item B<Type> I<type>

The I<type> name to be used when dispatching the values. The type describes
how to handle the data and where to store it. See L<types.db(5)> for more
details on types and their configuration. The number and type of values (as
selected by the B<ValuesFrom> option) has to match the type of the given name.

This option is mandatory.

=item B<InstancePrefix> I<prefix>

=item B<InstancesFrom> I<column0> [I<column1> ...]

Specify how to create the "TypeInstance" for each data set (i.E<nbsp>e. line).
B<InstancePrefix> defines a static prefix that will be prepended to all type
instances. B<InstancesFrom> defines the column names whose values will be used
to create the type instance. Multiple values will be joined together using the
hyphen (C<->) as separation character.

The plugin itself does not check whether or not all built instances are
different. It is your responsibility to assure that each is unique.

Both options are optional. If none is specified, the type instance will be
empty.

=item B<ValuesFrom> I<column0> [I<column1> ...]

Names the columns whose content is used as the actual data for the data sets
that are dispatched to the daemon. How many such columns you need is
determined by the B<Type> setting as explained above. If you specify too many
or not enough columns, the plugin will complain about that and no data will be
submitted to the daemon.

The actual data type, as seen by PostgreSQL, is not that important as long as
it represents numbers. The plugin will automatically cast the values to the
right type if it know how to do that. For that, it uses the L<strtoll(3)> and
L<strtod(3)> functions, so anything supported by those functions is supported
by the plugin as well.

This option is required inside a B<Result> block and may be specified multiple
times. If multiple B<ValuesFrom> options are specified, the columns are read
in the given order.

=back

The following predefined queries are available (the definitions can be found
in the F<postgresql_default.conf> file which, by default, is available at
C<I<prefix>/share/collectd/>):

=over 4

=item B<backends>

This query collects the number of backends, i.E<nbsp>e. the number of
connected clients.

=item B<transactions>

This query collects the numbers of committed and rolled-back transactions of
the user tables.

=item B<queries>

This query collects the numbers of various table modifications (i.E<nbsp>e.
insertions, updates, deletions) of the user tables.

=item B<query_plans>

This query collects the numbers of various table scans and returned tuples of
the user tables.

=item B<table_states>

This query collects the numbers of live and dead rows in the user tables.

=item B<disk_io>

This query collects disk block access counts for user tables.

=item B<disk_usage>

This query collects the on-disk size of the database in bytes.

=back

In addition, the following detailed queries are available by default. Please
note that each of those queries collects information B<by table>, thus,
potentially producing B<a lot> of data. For details see the description of the
non-by_table queries above.

=over 4

=item B<queries_by_table>

=item B<query_plans_by_table>

=item B<table_states_by_table>

=item B<disk_io_by_table>

=back

The B<Writer> block defines a PostgreSQL writer backend. It accepts a single
mandatory argument specifying the name of the writer. This will then be used
in the B<Database> specification in order to activate the writer instance. The
names of all writers have to be unique. The following options may be
specified:

=over 4

=item B<Statement> I<sql statement>

This mandatory option specifies the SQL statement that will be executed for
each submitted value. A single SQL statement is allowed only. Anything after
the first semicolon will be ignored.

Nine parameters will be passed to the statement and should be specified as
tokens B<$1>, B<$2>, through B<$9> in the statement string. The following
values are made available through those parameters:

=over 4

=item B<$1>

The timestamp of the queried value as a floating point number.

=item B<$2>

The hostname of the queried value.

=item B<$3>

The plugin name of the queried value.

=item B<$4>

The plugin instance of the queried value. This value may be B<NULL> if there
is no plugin instance.

=item B<$5>

The type of the queried value (cf. L<types.db(5)>).

=item B<$6>

The type instance of the queried value. This value may be B<NULL> if there is
no type instance.

=item B<$7>

An array of names for the submitted values (i.E<nbsp>e., the name of the data
sources of the submitted value-list).

=item B<$8>

An array of types for the submitted values (i.E<nbsp>e., the type of the data
sources of the submitted value-list; C<counter>, C<gauge>, ...). Note, that if
B<StoreRates> is enabled (which is the default, see below), all types will be
C<gauge>.

=item B<$9>

An array of the submitted values. The dimensions of the value name and value
arrays match.

=back

In general, it is advisable to create and call a custom function in the
PostgreSQL database for this purpose. Any procedural language supported by
PostgreSQL will do (see chapter "Server Programming" in the PostgreSQL manual
for details).

=item B<StoreRates> B<false>|B<true>

If set to B<true> (the default), convert counter values to rates. If set to
B<false> counter values are stored as is, i.E<nbsp>e. as an increasing integer
number.

=back

The B<Database> block defines one PostgreSQL database for which to collect
statistics. It accepts a single mandatory argument which specifies the
database name. None of the other options are required. PostgreSQL will use
default values as documented in the section "CONNECTING TO A DATABASE" in the
L<psql(1)> manpage. However, be aware that those defaults may be influenced by
the user collectd is run as and special environment variables. See the manpage
for details.

=over 4

=item B<Interval> I<seconds>

Specify the interval with which the database should be queried. The default is
to use the global B<Interval> setting.

=item B<CommitInterval> I<seconds>

This option may be used for database connections which have "writers" assigned
(see above). If specified, it causes a writer to put several updates into a
single transaction. This transaction will last for the specified amount of
time. By default, each update will be executed in a separate transaction. Each
transaction generates a fair amount of overhead which can, thus, be reduced by
activating this option. The draw-back is, that data covering the specified
amount of time will be lost, for example, if a single statement within the
transaction fails or if the database server crashes.

=item B<Instance> I<name>

Specify the plugin instance name that should be used instead of the database
name (which is the default, if this option has not been specified). This
allows to query multiple databases of the same name on the same host (e.g.
when running multiple database server versions in parallel).
The plugin instance name can also be set from the query result using
the B<PluginInstanceFrom> option in B<Query> block.

=item B<Host> I<hostname>

Specify the hostname or IP of the PostgreSQL server to connect to. If the
value begins with a slash, it is interpreted as the directory name in which to
look for the UNIX domain socket.

This option is also used to determine the hostname that is associated with a
collected data set. If it has been omitted or either begins with with a slash
or equals B<localhost> it will be replaced with the global hostname definition
of collectd. Any other value will be passed literally to collectd when
dispatching values. Also see the global B<Hostname> and B<FQDNLookup> options.

=item B<Port> I<port>

Specify the TCP port or the local UNIX domain socket file extension of the
server.

=item B<User> I<username>

Specify the username to be used when connecting to the server.

=item B<Password> I<password>

Specify the password to be used when connecting to the server.

=item B<ExpireDelay> I<delay>

Skip expired values in query output.

=item B<SSLMode> I<disable>|I<allow>|I<prefer>|I<require>

Specify whether to use an SSL connection when contacting the server. The
following modes are supported:

=over 4

=item I<disable>

Do not use SSL at all.

=item I<allow>

First, try to connect without using SSL. If that fails, try using SSL.

=item I<prefer> (default)

First, try to connect using SSL. If that fails, try without using SSL.

=item I<require>

Use SSL only.

=back

=item B<Instance> I<name>

Specify the plugin instance name that should be used instead of the database
name (which is the default, if this option has not been specified). This
allows to query multiple databases of the same name on the same host (e.g.
when running multiple database server versions in parallel).

=item B<KRBSrvName> I<kerberos_service_name>

Specify the Kerberos service name to use when authenticating with Kerberos 5
or GSSAPI. See the sections "Kerberos authentication" and "GSSAPI" of the
B<PostgreSQL Documentation> for details.

=item B<Service> I<service_name>

Specify the PostgreSQL service name to use for additional parameters. That
service has to be defined in F<pg_service.conf> and holds additional
connection parameters. See the section "The Connection Service File" in the
B<PostgreSQL Documentation> for details.

=item B<Query> I<query>

Specifies a I<query> which should be executed in the context of the database
connection. This may be any of the predefined or user-defined queries. If no
such option is given, it defaults to "backends", "transactions", "queries",
"query_plans", "table_states", "disk_io" and "disk_usage" (unless a B<Writer>
has been specified). Else, the specified queries are used only.

=item B<Writer> I<writer>

Assigns the specified I<writer> backend to the database connection. This
causes all collected data to be send to the database using the settings
defined in the writer configuration (see the section "FILTER CONFIGURATION"
below for details on how to selectively send data to certain plugins).

Each writer will register a flush callback which may be used when having long
transactions enabled (see the B<CommitInterval> option above). When issuing
the B<FLUSH> command (see L<collectd-unixsock(5)> for details) the current
transaction will be committed right away. Two different kinds of flush
callbacks are available with the C<postgresql> plugin:

=over 4

=item B<postgresql>

Flush all writer backends.

=item B<postgresql->I<database>

Flush all writers of the specified I<database> only.

=back

=back

=head2 Plugin C<powerdns>

The C<powerdns> plugin queries statistics from an authoritative PowerDNS
nameserver and/or a PowerDNS recursor. Since both offer a wide variety of
values, many of which are probably meaningless to most users, but may be useful
for some. So you may chose which values to collect, but if you don't, some
reasonable defaults will be collected.

  <Plugin "powerdns">
    <Server "server_name">
      Collect "latency"
      Collect "udp-answers" "udp-queries"
      Socket "/var/run/pdns.controlsocket"
    </Server>
    <Recursor "recursor_name">
      Collect "questions"
      Collect "cache-hits" "cache-misses"
      Socket "/var/run/pdns_recursor.controlsocket"
    </Recursor>
    LocalSocket "/opt/collectd/var/run/collectd-powerdns"
  </Plugin>

=over 4

=item B<Server> and B<Recursor> block

The B<Server> block defines one authoritative server to query, the B<Recursor>
does the same for an recursing server. The possible options in both blocks are
the same, though. The argument defines a name for the serverE<nbsp>/ recursor
and is required.

=over 4

=item B<Collect> I<Field>

Using the B<Collect> statement you can select which values to collect. Here,
you specify the name of the values as used by the PowerDNS servers, e.E<nbsp>g.
C<dlg-only-drops>, C<answers10-100>.

The method of getting the values differs for B<Server> and B<Recursor> blocks:
When querying the server a C<SHOW *> command is issued in any case, because
that's the only way of getting multiple values out of the server at once.
collectd then picks out the values you have selected. When querying the
recursor, a command is generated to query exactly these values. So if you
specify invalid fields when querying the recursor, a syntax error may be
returned by the daemon and collectd may not collect any values at all.

If no B<Collect> statement is given, the following B<Server> values will be
collected:

=over 4

=item latency

=item packetcache-hit

=item packetcache-miss

=item packetcache-size

=item query-cache-hit

=item query-cache-miss

=item recursing-answers

=item recursing-questions

=item tcp-answers

=item tcp-queries

=item udp-answers

=item udp-queries

=back

The following B<Recursor> values will be collected by default:

=over 4

=item noerror-answers

=item nxdomain-answers

=item servfail-answers

=item sys-msec

=item user-msec

=item qa-latency

=item cache-entries

=item cache-hits

=item cache-misses

=item questions

=back

Please note that up to that point collectd doesn't know what values are
available on the server and values that are added do not need a change of the
mechanism so far. However, the values must be mapped to collectd's naming
scheme, which is done using a lookup table that lists all known values. If
values are added in the future and collectd does not know about them, you will
get an error much like this:

  powerdns plugin: submit: Not found in lookup table: foobar = 42

In this case please file a bug report with the collectd team.

=item B<Socket> I<Path>

Configures the path to the UNIX domain socket to be used when connecting to the
daemon. By default C<${localstatedir}/run/pdns.controlsocket> will be used for
an authoritative server and C<${localstatedir}/run/pdns_recursor.controlsocket>
will be used for the recursor.

=back

=item B<LocalSocket> I<Path>

Querying the recursor is done using UDP. When using UDP over UNIX domain
sockets, the client socket needs a name in the file system, too. You can set
this local name to I<Path> using the B<LocalSocket> option. The default is
C<I<prefix>/var/run/collectd-powerdns>.

=back

=head2 Plugin C<processes>

=over 4

=item B<Process> I<Name>

Select more detailed statistics of processes matching this name. The statistics
collected for these selected processes are size of the resident segment size
(RSS), user- and system-time used, number of processes and number of threads,
io data (where available) and minor and major pagefaults.

Some platforms have a limit on the length of process names. I<Name> must stay
below this limit.

=item B<ProcessMatch> I<name> I<regex>

Similar to the B<Process> option this allows to select more detailed
statistics of processes matching the specified I<regex> (see L<regex(7)> for
details). The statistics of all matching processes are summed up and
dispatched to the daemon using the specified I<name> as an identifier. This
allows to "group" several processes together. I<name> must not contain
slashes.

=item B<CollectContextSwitch> I<Boolean>

Collect context switch of the process.

=back

=head2 Plugin C<protocols>

Collects a lot of information about various network protocols, such as I<IP>,
I<TCP>, I<UDP>, etc.

Available configuration options:

=over 4

=item B<Value> I<Selector>

Selects whether or not to select a specific value. The string being matched is
of the form "I<Protocol>:I<ValueName>", where I<Protocol> will be used as the
plugin instance and I<ValueName> will be used as type instance. An example of
the string being used would be C<Tcp:RetransSegs>.

You can use regular expressions to match a large number of values with just one
configuration option. To select all "extended" I<TCP> values, you could use the
following statement:

  Value "/^TcpExt:/"

Whether only matched values are selected or all matched values are ignored
depends on the B<IgnoreSelected>. By default, only matched values are selected.
If no value is configured at all, all values will be selected.

=item B<IgnoreSelected> B<true>|B<false>

If set to B<true>, inverts the selection made by B<Value>, i.E<nbsp>e. all
matching values will be ignored.

=back

=head2 Plugin C<python>

This plugin embeds a Python-interpreter into collectd and provides an interface
to collectd's plugin system. See L<collectd-python(5)> for its documentation.

=head2 Plugin C<routeros>

The C<routeros> plugin connects to a device running I<RouterOS>, the
Linux-based operating system for routers by I<MikroTik>. The plugin uses
I<librouteros> to connect and reads information about the interfaces and
wireless connections of the device. The configuration supports querying
multiple routers:

  <Plugin "routeros">
    <Router>
      Host "router0.example.com"
      User "collectd"
      Password "secr3t"
      CollectInterface true
      CollectCPULoad true
      CollectMemory true
    </Router>
    <Router>
      Host "router1.example.com"
      User "collectd"
      Password "5ecret"
      CollectInterface true
      CollectRegistrationTable true
      CollectDF true
      CollectDisk true
    </Router>
  </Plugin>

As you can see above, the configuration of the I<routeros> plugin consists of
one or more B<E<lt>RouterE<gt>> blocks. Within each block, the following
options are understood:

=over 4

=item B<Host> I<Host>

Hostname or IP-address of the router to connect to.

=item B<Port> I<Port>

Port name or port number used when connecting. If left unspecified, the default
will be chosen by I<librouteros>, currently "8728". This option expects a
string argument, even when a numeric port number is given.

=item B<User> I<User>

Use the user name I<User> to authenticate. Defaults to "admin".

=item B<Password> I<Password>

Set the password used to authenticate.

=item B<CollectInterface> B<true>|B<false>

When set to B<true>, interface statistics will be collected for all interfaces
present on the device. Defaults to B<false>.

=item B<CollectRegistrationTable> B<true>|B<false>

When set to B<true>, information about wireless LAN connections will be
collected. Defaults to B<false>.

=item B<CollectCPULoad> B<true>|B<false>

When set to B<true>, information about the CPU usage will be collected. The
number is a dimensionless value where zero indicates no CPU usage at all.
Defaults to B<false>.

=item B<CollectMemory> B<true>|B<false>

When enabled, the amount of used and free memory will be collected. How used
memory is calculated is unknown, for example whether or not caches are counted
as used space.
Defaults to B<false>.

=item B<CollectDF> B<true>|B<false>

When enabled, the amount of used and free disk space will be collected.
Defaults to B<false>.

=item B<CollectDisk> B<true>|B<false>

When enabled, the number of sectors written and bad blocks will be collected.
Defaults to B<false>.

=back

=head2 Plugin C<redis>

The I<Redis plugin> connects to one or more Redis servers and gathers
information about each server's state. For each server there is a I<Node> block
which configures the connection parameters for this node.

  <Plugin redis>
    <Node "example">
        Host "localhost"
        Port "6379"
        Timeout 2000
        <Query "LLEN myqueue">
          Type "queue_length"
          Instance "myqueue"
        <Query>
    </Node>
  </Plugin>

The information shown in the synopsis above is the I<default configuration>
which is used by the plugin if no configuration is present.

=over 4

=item B<Node> I<Nodename>

The B<Node> block identifies a new Redis node, that is a new Redis instance
running in an specified host and port. The name for node is a canonical
identifier which is used as I<plugin instance>. It is limited to
64E<nbsp>characters in length.

=item B<Host> I<Hostname>

The B<Host> option is the hostname or IP-address where the Redis instance is
running on.

=item B<Port> I<Port>

The B<Port> option is the TCP port on which the Redis instance accepts
connections. Either a service name of a port number may be given. Please note
that numerical port numbers must be given as a string, too.

=item B<Password> I<Password>

Use I<Password> to authenticate when connecting to I<Redis>.

=item B<Timeout> I<Milliseconds>

The B<Timeout> option set the socket timeout for node response. Since the Redis
read function is blocking, you should keep this value as low as possible. Keep
in mind that the sum of all B<Timeout> values for all B<Nodes> should be lower
than B<Interval> defined globally.

=item B<Query> I<Querystring>

The B<Query> block identifies a query to execute against the redis server.
There may be an arbitrary number of queries to execute.

=item B<Type> I<Collectd type>

Within a query definition, a valid collectd type to use as when submitting
the result of the query. When not supplied, will default to B<gauge>.

=item B<Instance> I<Type instance>

Within a query definition, an optional type instance to use when submitting
the result of the query. When not supplied will default to the escaped
command, up to 64 chars.

=back

=head2 Plugin C<rrdcached>

The C<rrdcached> plugin uses the RRDtool accelerator daemon, L<rrdcached(1)>,
to store values to RRD files in an efficient manner. The combination of the
C<rrdcached> B<plugin> and the C<rrdcached> B<daemon> is very similar to the
way the C<rrdtool> plugin works (see below). The added abstraction layer
provides a number of benefits, though: Because the cache is not within
C<collectd> anymore, it does not need to be flushed when C<collectd> is to be
restarted. This results in much shorter (if any) gaps in graphs, especially
under heavy load. Also, the C<rrdtool> command line utility is aware of the
daemon so that it can flush values to disk automatically when needed. This
allows to integrate automated flushing of values into graphing solutions much
more easily.

There are disadvantages, though: The daemon may reside on a different host, so
it may not be possible for C<collectd> to create the appropriate RRD files
anymore. And even if C<rrdcached> runs on the same host, it may run in a
different base directory, so relative paths may do weird stuff if you're not
careful.

So the B<recommended configuration> is to let C<collectd> and C<rrdcached> run
on the same host, communicating via a UNIX domain socket. The B<DataDir>
setting should be set to an absolute path, so that a changed base directory
does not result in RRD files being createdE<nbsp>/ expected in the wrong place.

=over 4

=item B<DaemonAddress> I<Address>

Address of the daemon as understood by the C<rrdc_connect> function of the RRD
library. See L<rrdcached(1)> for details. Example:

  <Plugin "rrdcached">
    DaemonAddress "unix:/var/run/rrdcached.sock"
  </Plugin>

=item B<DataDir> I<Directory>

Set the base directory in which the RRD files reside. If this is a relative
path, it is relative to the working base directory of the C<rrdcached> daemon!
Use of an absolute path is recommended.

=item B<CreateFiles> B<true>|B<false>

Enables or disables the creation of RRD files. If the daemon is not running
locally, or B<DataDir> is set to a relative path, this will not work as
expected. Default is B<true>.

=item B<CreateFilesAsync> B<false>|B<true>

When enabled, new RRD files are enabled asynchronously, using a separate thread
that runs in the background. This prevents writes to block, which is a problem
especially when many hundreds of files need to be created at once. However,
since the purpose of creating the files asynchronously is I<not> to block until
the file is available, values before the file is available will be discarded.
When disabled (the default) files are created synchronously, blocking for a
short while, while the file is being written.

=item B<StepSize> I<Seconds>

B<Force> the stepsize of newly created RRD-files. Ideally (and per default)
this setting is unset and the stepsize is set to the interval in which the data
is collected. Do not use this option unless you absolutely have to for some
reason. Setting this option may cause problems with the C<snmp plugin>, the
C<exec plugin> or when the daemon is set up to receive data from other hosts.

=item B<HeartBeat> I<Seconds>

B<Force> the heartbeat of newly created RRD-files. This setting should be unset
in which case the heartbeat is set to twice the B<StepSize> which should equal
the interval in which data is collected. Do not set this option unless you have
a very good reason to do so.

=item B<RRARows> I<NumRows>

The C<rrdtool plugin> calculates the number of PDPs per CDP based on the
B<StepSize>, this setting and a timespan. This plugin creates RRD-files with
three times five RRAs, i. e. five RRAs with the CFs B<MIN>, B<AVERAGE>, and
B<MAX>. The five RRAs are optimized for graphs covering one hour, one day, one
week, one month, and one year.

So for each timespan, it calculates how many PDPs need to be consolidated into
one CDP by calculating:
  number of PDPs = timespan / (stepsize * rrarows)

Bottom line is, set this no smaller than the width of you graphs in pixels. The
default is 1200.

=item B<RRATimespan> I<Seconds>

Adds an RRA-timespan, given in seconds. Use this option multiple times to have
more then one RRA. If this option is never used, the built-in default of (3600,
86400, 604800, 2678400, 31622400) is used.

For more information on how RRA-sizes are calculated see B<RRARows> above.

=item B<XFF> I<Factor>

Set the "XFiles Factor". The default is 0.1. If unsure, don't set this option.
I<Factor> must be in the range C<[0.0-1.0)>, i.e. between zero (inclusive) and
one (exclusive).

=item B<CollectStatistics> B<false>|B<true>

When set to B<true>, various statistics about the I<rrdcached> daemon will be
collected, with "rrdcached" as the I<plugin name>. Defaults to B<false>.

Statistics are read via I<rrdcached>s socket using the STATS command.
See L<rrdcached(1)> for details.

=back

=head2 Plugin C<rrdtool>

You can use the settings B<StepSize>, B<HeartBeat>, B<RRARows>, and B<XFF> to
fine-tune your RRD-files. Please read L<rrdcreate(1)> if you encounter problems
using these settings. If you don't want to dive into the depths of RRDtool, you
can safely ignore these settings.

=over 4

=item B<DataDir> I<Directory>

Set the directory to store RRD files under. By default RRD files are generated
beneath the daemon's working directory, i.e. the B<BaseDir>.

=item B<CreateFilesAsync> B<false>|B<true>

When enabled, new RRD files are enabled asynchronously, using a separate thread
that runs in the background. This prevents writes to block, which is a problem
especially when many hundreds of files need to be created at once. However,
since the purpose of creating the files asynchronously is I<not> to block until
the file is available, values before the file is available will be discarded.
When disabled (the default) files are created synchronously, blocking for a
short while, while the file is being written.

=item B<StepSize> I<Seconds>

B<Force> the stepsize of newly created RRD-files. Ideally (and per default)
this setting is unset and the stepsize is set to the interval in which the data
is collected. Do not use this option unless you absolutely have to for some
reason. Setting this option may cause problems with the C<snmp plugin>, the
C<exec plugin> or when the daemon is set up to receive data from other hosts.

=item B<HeartBeat> I<Seconds>

B<Force> the heartbeat of newly created RRD-files. This setting should be unset
in which case the heartbeat is set to twice the B<StepSize> which should equal
the interval in which data is collected. Do not set this option unless you have
a very good reason to do so.

=item B<RRARows> I<NumRows>

The C<rrdtool plugin> calculates the number of PDPs per CDP based on the
B<StepSize>, this setting and a timespan. This plugin creates RRD-files with
three times five RRAs, i.e. five RRAs with the CFs B<MIN>, B<AVERAGE>, and
B<MAX>. The five RRAs are optimized for graphs covering one hour, one day, one
week, one month, and one year.

So for each timespan, it calculates how many PDPs need to be consolidated into
one CDP by calculating:
  number of PDPs = timespan / (stepsize * rrarows)

Bottom line is, set this no smaller than the width of you graphs in pixels. The
default is 1200.

=item B<RRATimespan> I<Seconds>

Adds an RRA-timespan, given in seconds. Use this option multiple times to have
more then one RRA. If this option is never used, the built-in default of (3600,
86400, 604800, 2678400, 31622400) is used.

For more information on how RRA-sizes are calculated see B<RRARows> above.

=item B<XFF> I<Factor>

Set the "XFiles Factor". The default is 0.1. If unsure, don't set this option.
I<Factor> must be in the range C<[0.0-1.0)>, i.e. between zero (inclusive) and
one (exclusive).

=item B<CacheFlush> I<Seconds>

When the C<rrdtool> plugin uses a cache (by setting B<CacheTimeout>, see below)
it writes all values for a certain RRD-file if the oldest value is older than
(or equal to) the number of seconds specified. If some RRD-file is not updated
anymore for some reason (the computer was shut down, the network is broken,
etc.) some values may still be in the cache. If B<CacheFlush> is set, then the
entire cache is searched for entries older than B<CacheTimeout> seconds and
written to disk every I<Seconds> seconds. Since this is kind of expensive and
does nothing under normal circumstances, this value should not be too small.
900 seconds might be a good value, though setting this to 7200 seconds doesn't
normally do much harm either.

=item B<CacheTimeout> I<Seconds>

If this option is set to a value greater than zero, the C<rrdtool plugin> will
save values in a cache, as described above. Writing multiple values at once
reduces IO-operations and thus lessens the load produced by updating the files.
The trade off is that the graphs kind of "drag behind" and that more memory is
used.

=item B<WritesPerSecond> I<Updates>

When collecting many statistics with collectd and the C<rrdtool> plugin, you
will run serious performance problems. The B<CacheFlush> setting and the
internal update queue assert that collectd continues to work just fine even
under heavy load, but the system may become very unresponsive and slow. This is
a problem especially if you create graphs from the RRD files on the same
machine, for example using the C<graph.cgi> script included in the
C<contrib/collection3/> directory.

This setting is designed for very large setups. Setting this option to a value
between 25 and 80 updates per second, depending on your hardware, will leave
the server responsive enough to draw graphs even while all the cached values
are written to disk. Flushed values, i.E<nbsp>e. values that are forced to disk
by the B<FLUSH> command, are B<not> effected by this limit. They are still
written as fast as possible, so that web frontends have up to date data when
generating graphs.

For example: If you have 100,000 RRD files and set B<WritesPerSecond> to 30
updates per second, writing all values to disk will take approximately
56E<nbsp>minutes. Together with the flushing ability that's integrated into
"collection3" you'll end up with a responsive and fast system, up to date
graphs and basically a "backup" of your values every hour.

=item B<RandomTimeout> I<Seconds>

When set, the actual timeout for each value is chosen randomly between
I<CacheTimeout>-I<RandomTimeout> and I<CacheTimeout>+I<RandomTimeout>. The
intention is to avoid high load situations that appear when many values timeout
at the same time. This is especially a problem shortly after the daemon starts,
because all values were added to the internal cache at roughly the same time.

=back

=head2 Plugin C<sensors>

The I<Sensors plugin> uses B<lm_sensors> to retrieve sensor-values. This means
that all the needed modules have to be loaded and lm_sensors has to be
configured (most likely by editing F</etc/sensors.conf>. Read
L<sensors.conf(5)> for details.

The B<lm_sensors> homepage can be found at
L<http://secure.netroedge.com/~lm78/>.

=over 4

=item B<SensorConfigFile> I<File>

Read the I<lm_sensors> configuration from I<File>. When unset (recommended),
the library's default will be used.

=item B<Sensor> I<chip-bus-address/type-feature>

Selects the name of the sensor which you want to collect or ignore, depending
on the B<IgnoreSelected> below. For example, the option "B<Sensor>
I<it8712-isa-0290/voltage-in1>" will cause collectd to gather data for the
voltage sensor I<in1> of the I<it8712> on the isa bus at the address 0290.

=item B<IgnoreSelected> I<true>|I<false>

If no configuration if given, the B<sensors>-plugin will collect data from all
sensors. This may not be practical, especially for uninteresting sensors.
Thus, you can use the B<Sensor>-option to pick the sensors you're interested
in. Sometimes, however, it's easier/preferred to collect all sensors I<except> a
few ones. This option enables you to do that: By setting B<IgnoreSelected> to
I<true> the effect of B<Sensor> is inverted: All selected sensors are ignored
and all other sensors are collected.

=item B<UseLabels> I<true>|I<false>

Configures how sensor readings are reported. When set to I<true>, sensor
readings are reported using their descriptive label (e.g. "VCore"). When set to
I<false> (the default) the sensor name is used ("in0").

=back

=head2 Plugin C<sigrok>

The I<sigrok plugin> uses I<libsigrok> to retrieve measurements from any device
supported by the L<sigrok|http://sigrok.org/> project.

B<Synopsis>

 <Plugin sigrok>
   LogLevel 3
   <Device "AC Voltage">
      Driver "fluke-dmm"
      MinimumInterval 10
      Conn "/dev/ttyUSB2"
   </Device>
   <Device "Sound Level">
      Driver "cem-dt-885x"
      Conn "/dev/ttyUSB1"
   </Device>
 </Plugin>

=over 4

=item B<LogLevel> B<0-5>

The I<sigrok> logging level to pass on to the I<collectd> log, as a number
between B<0> and B<5> (inclusive). These levels correspond to C<None>,
C<Errors>, C<Warnings>, C<Informational>, C<Debug >and C<Spew>, respectively.
The default is B<2> (C<Warnings>). The I<sigrok> log messages, regardless of
their level, are always submitted to I<collectd> at its INFO log level.

=item E<lt>B<Device> I<Name>E<gt>

A sigrok-supported device, uniquely identified by this section's options. The
I<Name> is passed to I<collectd> as the I<plugin instance>.

=item B<Driver> I<DriverName>

The sigrok driver to use for this device.

=item B<Conn> I<ConnectionSpec>

If the device cannot be auto-discovered, or more than one might be discovered
by the driver, I<ConnectionSpec> specifies the connection string to the device.
It can be of the form of a device path (e.g.E<nbsp>C</dev/ttyUSB2>), or, in
case of a non-serial USB-connected device, the USB I<VendorID>B<.>I<ProductID>
separated by a period (e.g.E<nbsp>C<0403.6001>). A USB device can also be
specified as I<Bus>B<.>I<Address> (e.g.E<nbsp>C<1.41>).

=item B<SerialComm> I<SerialSpec>

For serial devices with non-standard port settings, this option can be used
to specify them in a form understood by I<sigrok>, e.g.E<nbsp>C<9600/8n1>.
This should not be necessary; drivers know how to communicate with devices they
support.

=item B<MinimumInterval> I<Seconds>

Specifies the minimum time between measurement dispatches to I<collectd>, in
seconds. Since some I<sigrok> supported devices can acquire measurements many
times per second, it may be necessary to throttle these. For example, the
I<RRD plugin> cannot process writes more than once per second.

The default B<MinimumInterval> is B<0>, meaning measurements received from the
device are always dispatched to I<collectd>. When throttled, unused
measurements are discarded.

=back

=head2 Plugin C<smart>

The C<smart> plugin collects SMART information from physical
disks. Values collectd include temperature, power cycle count, poweron
time and bad sectors. Also, all SMART attributes are collected along
with the normalized current value, the worst value, the threshold and
a human readable value.

Using the following two options you can ignore some disks or configure the
collection only of specific disks.

=over 4

=item B<Disk> I<Name>

Select the disk I<Name>. Whether it is collected or ignored depends on the
B<IgnoreSelected> setting, see below. As with other plugins that use the
daemon's ignorelist functionality, a string that starts and ends with a slash
is interpreted as a regular expression. Examples:

  Disk "sdd"
  Disk "/hda[34]/"

=item B<IgnoreSelected> B<true>|B<false>

Sets whether selected disks, i.E<nbsp>e. the ones matches by any of the B<Disk>
statements, are ignored or if all other disks are ignored. The behavior
(hopefully) is intuitive: If no B<Disk> option is configured, all disks are
collected. If at least one B<Disk> option is given and no B<IgnoreSelected> or
set to B<false>, B<only> matching disks will be collected. If B<IgnoreSelected>
is set to B<true>, all disks are collected B<except> the ones matched.

=item B<IgnoreSleepMode> B<true>|B<false>

Normally, the C<smart> plugin will ignore disks that are reported to be asleep.
This option disables the sleep mode check and allows the plugin to collect data
from these disks anyway. This is useful in cases where libatasmart mistakenly
reports disks as asleep because it has not been updated to incorporate support
for newer idle states in the ATA spec.

=item B<UseSerial> B<true>|B<false>

A disk's kernel name (e.g., sda) can change from one boot to the next. If this
option is enabled, the C<smart> plugin will use the disk's serial number (e.g.,
HGST_HUH728080ALE600_2EJ8VH8X) instead of the kernel name as the key for
storing data. This ensures that the data for a given disk will be kept together
even if the kernel name changes.

=back

=head2 Plugin C<snmp>

Since the configuration of the C<snmp plugin> is a little more complicated than
other plugins, its documentation has been moved to an own manpage,
L<collectd-snmp(5)>. Please see there for details.

=head2 Plugin C<statsd>

The I<statsd plugin> listens to a UDP socket, reads "events" in the statsd
protocol and dispatches rates or other aggregates of these numbers
periodically.

The plugin implements the I<Counter>, I<Timer>, I<Gauge> and I<Set> types which
are dispatched as the I<collectd> types C<derive>, C<latency>, C<gauge> and
C<objects> respectively.

The following configuration options are valid:

=over 4

=item B<Host> I<Host>

Bind to the hostname / address I<Host>. By default, the plugin will bind to the
"any" address, i.e. accept packets sent to any of the hosts addresses.

=item B<Port> I<Port>

UDP port to listen to. This can be either a service name or a port number.
Defaults to C<8125>.

=item B<DeleteCounters> B<false>|B<true>

=item B<DeleteTimers> B<false>|B<true>

=item B<DeleteGauges> B<false>|B<true>

=item B<DeleteSets> B<false>|B<true>

These options control what happens if metrics are not updated in an interval.
If set to B<False>, the default, metrics are dispatched unchanged, i.e. the
rate of counters and size of sets will be zero, timers report C<NaN> and gauges
are unchanged. If set to B<True>, the such metrics are not dispatched and
removed from the internal cache.

=item B<CounterSum> B<false>|B<true>

When enabled, creates a C<count> metric which reports the change since the last
read. This option primarily exists for compatibility with the I<statsd>
implementation by Etsy.

=item B<TimerPercentile> I<Percent>

Calculate and dispatch the configured percentile, i.e. compute the latency, so
that I<Percent> of all reported timers are smaller than or equal to the
computed latency. This is useful for cutting off the long tail latency, as it's
often done in I<Service Level Agreements> (SLAs).

Different percentiles can be calculated by setting this option several times.
If none are specified, no percentiles are calculated / dispatched.

=item B<TimerLower> B<false>|B<true>

=item B<TimerUpper> B<false>|B<true>

=item B<TimerSum> B<false>|B<true>

=item B<TimerCount> B<false>|B<true>

Calculate and dispatch various values out of I<Timer> metrics received during
an interval. If set to B<False>, the default, these values aren't calculated /
dispatched.

=back

=head2 Plugin C<swap>

The I<Swap plugin> collects information about used and available swap space. On
I<Linux> and I<Solaris>, the following options are available:

=over 4

=item B<ReportByDevice> B<false>|B<true>

Configures how to report physical swap devices. If set to B<false> (the
default), the summary over all swap devices is reported only, i.e. the globally
used and available space over all devices. If B<true> is configured, the used
and available space of each device will be reported separately.

This option is only available if the I<Swap plugin> can read C</proc/swaps>
(under Linux) or use the L<swapctl(2)> mechanism (under I<Solaris>).

=item B<ReportBytes> B<false>|B<true>

When enabled, the I<swap I/O> is reported in bytes. When disabled, the default,
I<swap I/O> is reported in pages. This option is available under Linux only.

=item B<ValuesAbsolute> B<true>|B<false>

Enables or disables reporting of absolute swap metrics, i.e. number of I<bytes>
available and used. Defaults to B<true>.

=item B<ValuesPercentage> B<false>|B<true>

Enables or disables reporting of relative swap metrics, i.e. I<percent>
available and free. Defaults to B<false>.

This is useful for deploying I<collectd> in a heterogeneous environment, where
swap sizes differ and you want to specify generic thresholds or similar.

=back

=head2 Plugin C<syslog>

=over 4

=item B<LogLevel> B<debug|info|notice|warning|err>

Sets the log-level. If, for example, set to B<notice>, then all events with
severity B<notice>, B<warning>, or B<err> will be submitted to the
syslog-daemon.

Please note that B<debug> is only available if collectd has been compiled with
debugging support.

=item B<NotifyLevel> B<OKAY>|B<WARNING>|B<FAILURE>

Controls which notifications should be sent to syslog. The default behaviour is
not to send any. Less severe notifications always imply logging more severe
notifications: Setting this to B<OKAY> means all notifications will be sent to
syslog, setting this to B<WARNING> will send B<WARNING> and B<FAILURE>
notifications but will dismiss B<OKAY> notifications. Setting this option to
B<FAILURE> will only send failures to syslog.

=back

=head2 Plugin C<table>

The C<table plugin> provides generic means to parse tabular data and dispatch
user specified values. Values are selected based on column numbers. For
example, this plugin may be used to get values from the Linux L<proc(5)>
filesystem or CSV (comma separated values) files.

  <Plugin table>
    <Table "/proc/slabinfo">
      Instance "slabinfo"
      Separator " "
      <Result>
        Type gauge
        InstancePrefix "active_objs"
        InstancesFrom 0
        ValuesFrom 1
      </Result>
      <Result>
        Type gauge
        InstancePrefix "objperslab"
        InstancesFrom 0
        ValuesFrom 4
      </Result>
    </Table>
  </Plugin>

The configuration consists of one or more B<Table> blocks, each of which
configures one file to parse. Within each B<Table> block, there are one or
more B<Result> blocks, which configure which data to select and how to
interpret it.

The following options are available inside a B<Table> block:

=over 4

=item B<Instance> I<instance>

If specified, I<instance> is used as the plugin instance. So, in the above
example, the plugin name C<table-slabinfo> would be used. If omitted, the
filename of the table is used instead, with all special characters replaced
with an underscore (C<_>).

=item B<Separator> I<string>

Any character of I<string> is interpreted as a delimiter between the different
columns of the table. A sequence of two or more contiguous delimiters in the
table is considered to be a single delimiter, i.E<nbsp>e. there cannot be any
empty columns. The plugin uses the L<strtok_r(3)> function to parse the lines
of a table - see its documentation for more details. This option is mandatory.

A horizontal tab, newline and carriage return may be specified by C<\\t>,
C<\\n> and C<\\r> respectively. Please note that the double backslashes are
required because of collectd's config parsing.

=back

The following options are available inside a B<Result> block:

=over 4

=item B<Type> I<type>

Sets the type used to dispatch the values to the daemon. Detailed information
about types and their configuration can be found in L<types.db(5)>. This
option is mandatory.

=item B<InstancePrefix> I<prefix>

If specified, prepend I<prefix> to the type instance. If omitted, only the
B<InstancesFrom> option is considered for the type instance.

=item B<InstancesFrom> I<column0> [I<column1> ...]

If specified, the content of the given columns (identified by the column
number starting at zero) will be used to create the type instance for each
row. Multiple values (and the instance prefix) will be joined together with
dashes (I<->) as separation character. If omitted, only the B<InstancePrefix>
option is considered for the type instance.

The plugin itself does not check whether or not all built instances are
different. It’s your responsibility to assure that each is unique. This is
especially true, if you do not specify B<InstancesFrom>: B<You> have to make
sure that the table only contains one row.

If neither B<InstancePrefix> nor B<InstancesFrom> is given, the type instance
will be empty.

=item B<ValuesFrom> I<column0> [I<column1> ...]

Specifies the columns (identified by the column numbers starting at zero)
whose content is used as the actual data for the data sets that are dispatched
to the daemon. How many such columns you need is determined by the B<Type>
setting above. If you specify too many or not enough columns, the plugin will
complain about that and no data will be submitted to the daemon. The plugin
uses L<strtoll(3)> and L<strtod(3)> to parse counter and gauge values
respectively, so anything supported by those functions is supported by the
plugin as well. This option is mandatory.

=back

=head2 Plugin C<tail>

The C<tail plugin> follows logfiles, just like L<tail(1)> does, parses
each line and dispatches found values. What is matched can be configured by the
user using (extended) regular expressions, as described in L<regex(7)>.

  <Plugin "tail">
    <File "/var/log/exim4/mainlog">
      Instance "exim"
      Interval 60
      <Match>
        Regex "S=([1-9][0-9]*)"
        DSType "CounterAdd"
        Type "ipt_bytes"
        Instance "total"
      </Match>
      <Match>
        Regex "\\<R=local_user\\>"
        ExcludeRegex "\\<R=local_user\\>.*mail_spool defer"
        DSType "CounterInc"
        Type "counter"
        Instance "local_user"
      </Match>
    </File>
  </Plugin>

The config consists of one or more B<File> blocks, each of which configures one
logfile to parse. Within each B<File> block, there are one or more B<Match>
blocks, which configure a regular expression to search for.

The B<Instance> option in the B<File> block may be used to set the plugin
instance. So in the above example the plugin name C<tail-foo> would be used.
This plugin instance is for all B<Match> blocks that B<follow> it, until the
next B<Instance> option. This way you can extract several plugin instances from
one logfile, handy when parsing syslog and the like.

The B<Interval> option allows you to define the length of time between reads. If
this is not set, the default Interval will be used.

Each B<Match> block has the following options to describe how the match should
be performed:

=over 4

=item B<Regex> I<regex>

Sets the regular expression to use for matching against a line. The first
subexpression has to match something that can be turned into a number by
L<strtoll(3)> or L<strtod(3)>, depending on the value of C<CounterAdd>, see
below. Because B<extended> regular expressions are used, you do not need to use
backslashes for subexpressions! If in doubt, please consult L<regex(7)>. Due to
collectd's config parsing you need to escape backslashes, though. So if you
want to match literal parentheses you need to do the following:

  Regex "SPAM \\(Score: (-?[0-9]+\\.[0-9]+)\\)"

=item B<ExcludeRegex> I<regex>

Sets an optional regular expression to use for excluding lines from the match.
An example which excludes all connections from localhost from the match:

  ExcludeRegex "127\\.0\\.0\\.1"

=item B<DSType> I<Type>

Sets how the values are cumulated. I<Type> is one of:

=over 4

=item B<GaugeAverage>

Calculate the average.

=item B<GaugeMin>

Use the smallest number only.

=item B<GaugeMax>

Use the greatest number only.

=item B<GaugeLast>

Use the last number found.

=item B<CounterSet>

=item B<DeriveSet>

=item B<AbsoluteSet>

The matched number is a counter. Simply I<sets> the internal counter to this
value. Variants exist for C<COUNTER>, C<DERIVE>, and C<ABSOLUTE> data sources.

=item B<GaugeAdd>

=item B<CounterAdd>

=item B<DeriveAdd>

Add the matched value to the internal counter. In case of B<DeriveAdd>, the
matched number may be negative, which will effectively subtract from the
internal counter.

=item B<GaugeInc>

=item B<CounterInc>

=item B<DeriveInc>

Increase the internal counter by one. These B<DSType> are the only ones that do
not use the matched subexpression, but simply count the number of matched
lines. Thus, you may use a regular expression without submatch in this case.

=back

As you'd expect the B<Gauge*> types interpret the submatch as a floating point
number, using L<strtod(3)>. The B<Counter*> and B<AbsoluteSet> types interpret
the submatch as an unsigned integer using L<strtoull(3)>. The B<Derive*> types
interpret the submatch as a signed integer using L<strtoll(3)>. B<CounterInc>
and B<DeriveInc> do not use the submatch at all and it may be omitted in this
case.

=item B<Type> I<Type>

Sets the type used to dispatch this value. Detailed information about types and
their configuration can be found in L<types.db(5)>.

=item B<Instance> I<TypeInstance>

This optional setting sets the type instance to use.

=back

=head2 Plugin C<tail_csv>

The I<tail_csv plugin> reads files in the CSV format, e.g. the statistics file
written by I<Snort>.

B<Synopsis:>

 <Plugin "tail_csv">
   <Metric "snort-dropped">
       Type "percent"
       Instance "dropped"
       Index 1
   </Metric>
   <File "/var/log/snort/snort.stats">
       Instance "snort-eth0"
       Interval 600
       Collect "snort-dropped"
   </File>
 </Plugin>

The configuration consists of one or more B<Metric> blocks that define an index
into the line of the CSV file and how this value is mapped to I<collectd's>
internal representation. These are followed by one or more B<Instance> blocks
which configure which file to read, in which interval and which metrics to
extract.

=over 4

=item E<lt>B<Metric> I<Name>E<gt>

The B<Metric> block configures a new metric to be extracted from the statistics
file and how it is mapped on I<collectd's> data model. The string I<Name> is
only used inside the B<Instance> blocks to refer to this block, so you can use
one B<Metric> block for multiple CSV files.

=over 4

=item B<Type> I<Type>

Configures which I<Type> to use when dispatching this metric. Types are defined
in the L<types.db(5)> file, see the appropriate manual page for more
information on specifying types. Only types with a single I<data source> are
supported by the I<tail_csv plugin>. The information whether the value is an
absolute value (i.e. a C<GAUGE>) or a rate (i.e. a C<DERIVE>) is taken from the
I<Type's> definition.

=item B<Instance> I<TypeInstance>

If set, I<TypeInstance> is used to populate the type instance field of the
created value lists. Otherwise, no type instance is used.

=item B<ValueFrom> I<Index>

Configure to read the value from the field with the zero-based index I<Index>.
If the value is parsed as signed integer, unsigned integer or double depends on
the B<Type> setting, see above.

=back

=item E<lt>B<File> I<Path>E<gt>

Each B<File> block represents one CSV file to read. There must be at least one
I<File> block but there can be multiple if you have multiple CSV files.

=over 4

=item B<Instance> I<PluginInstance>

Sets the I<plugin instance> used when dispatching the values.

=item B<Collect> I<Metric>

Specifies which I<Metric> to collect. This option must be specified at least
once, and you can use this option multiple times to specify more than one
metric to be extracted from this statistic file.

=item B<Interval> I<Seconds>

Configures the interval in which to read values from this instance / file.
Defaults to the plugin's default interval.

=item B<TimeFrom> I<Index>

Rather than using the local time when dispatching a value, read the timestamp
from the field with the zero-based index I<Index>. The value is interpreted as
seconds since epoch. The value is parsed as a double and may be factional.

=back

=back

=head2 Plugin C<teamspeak2>

The C<teamspeak2 plugin> connects to the query port of a teamspeak2 server and
polls interesting global and virtual server data. The plugin can query only one
physical server but unlimited virtual servers. You can use the following
options to configure it:

=over 4

=item B<Host> I<hostname/ip>

The hostname or ip which identifies the physical server.
Default: 127.0.0.1

=item B<Port> I<port>

The query port of the physical server. This needs to be a string.
Default: "51234"

=item B<Server> I<port>

This option has to be added once for every virtual server the plugin should
query. If you want to query the virtual server on port 8767 this is what the
option would look like:

  Server "8767"

This option, although numeric, needs to be a string, i.E<nbsp>e. you B<must>
use quotes around it! If no such statement is given only global information
will be collected.

=back

=head2 Plugin C<ted>

The I<TED> plugin connects to a device of "The Energy Detective", a device to
measure power consumption. These devices are usually connected to a serial
(RS232) or USB port. The plugin opens a configured device and tries to read the
current energy readings. For more information on TED, visit
L<http://www.theenergydetective.com/>.

Available configuration options:

=over 4

=item B<Device> I<Path>

Path to the device on which TED is connected. collectd will need read and write
permissions on that file.

Default: B</dev/ttyUSB0>

=item B<Retries> I<Num>

Apparently reading from TED is not that reliable. You can therefore configure a
number of retries here. You only configure the I<retries> here, to if you
specify zero, one reading will be performed (but no retries if that fails); if
you specify three, a maximum of four readings are performed. Negative values
are illegal.

Default: B<0>

=back

=head2 Plugin C<tcpconns>

The C<tcpconns plugin> counts the number of currently established TCP
connections based on the local port and/or the remote port. Since there may be
a lot of connections the default if to count all connections with a local port,
for which a listening socket is opened. You can use the following options to
fine-tune the ports you are interested in:

=over 4

=item B<ListeningPorts> I<true>|I<false>

If this option is set to I<true>, statistics for all local ports for which a
listening socket exists are collected. The default depends on B<LocalPort> and
B<RemotePort> (see below): If no port at all is specifically selected, the
default is to collect listening ports. If specific ports (no matter if local or
remote ports) are selected, this option defaults to I<false>, i.E<nbsp>e. only
the selected ports will be collected unless this option is set to I<true>
specifically.

=item B<LocalPort> I<Port>

Count the connections to a specific local port. This can be used to see how
many connections are handled by a specific daemon, e.E<nbsp>g. the mailserver.
You have to specify the port in numeric form, so for the mailserver example
you'd need to set B<25>.

=item B<RemotePort> I<Port>

Count the connections to a specific remote port. This is useful to see how
much a remote service is used. This is most useful if you want to know how many
connections a local service has opened to remote services, e.E<nbsp>g. how many
connections a mail server or news server has to other mail or news servers, or
how many connections a web proxy holds to web servers. You have to give the
port in numeric form.

=item B<AllPortsSummary> I<true>|I<false>

If this option is set to I<true> a summary of statistics from all connections
are collected. This option defaults to I<false>.

=back

=head2 Plugin C<thermal>

=over 4

=item B<ForceUseProcfs> I<true>|I<false>

By default, the I<Thermal plugin> tries to read the statistics from the Linux
C<sysfs> interface. If that is not available, the plugin falls back to the
C<procfs> interface. By setting this option to I<true>, you can force the
plugin to use the latter. This option defaults to I<false>.

=item B<Device> I<Device>

Selects the name of the thermal device that you want to collect or ignore,
depending on the value of the B<IgnoreSelected> option. This option may be
used multiple times to specify a list of devices.

=item B<IgnoreSelected> I<true>|I<false>

Invert the selection: If set to true, all devices B<except> the ones that
match the device names specified by the B<Device> option are collected. By
default only selected devices are collected if a selection is made. If no
selection is configured at all, B<all> devices are selected.

=back

=head2 Plugin C<threshold>

The I<Threshold plugin> checks values collected or received by I<collectd>
against a configurable I<threshold> and issues I<notifications> if values are
out of bounds.

Documentation for this plugin is available in the L<collectd-threshold(5)>
manual page.

=head2 Plugin C<tokyotyrant>

The I<TokyoTyrant plugin> connects to a TokyoTyrant server and collects a
couple metrics: number of records, and database size on disk.

=over 4

=item B<Host> I<Hostname/IP>

The hostname or ip which identifies the server.
Default: B<127.0.0.1>

=item B<Port> I<Service/Port>

The query port of the server. This needs to be a string, even if the port is
given in its numeric form.
Default: B<1978>

=back

=head2 Plugin C<turbostat>

The I<Turbostat plugin> reads CPU frequency and C-state residency on modern
Intel processors by using the new Model Specific Registers.

=over 4

=item B<CoreCstates> I<Bitmask(Integer)>

Bitmask of the list of core C states supported by the processor.
This option should only be used if the automated detection fails.
Default value extracted from the cpu model and family.

Currently supported C-states (by this plugin): 3, 6, 7

Example: (1<<3)+(1<<6)+(1<<7) = 392 for all states

=item B<PackageCstates> I<Bitmask(Integer)>

Bitmask of the list of pacages C states supported by the processor.
This option should only be used if the automated detection fails.
Default value extracted from the cpu model and family.

Currently supported C-states (by this plugin): 2, 3, 6, 7, 8, 9, 10

Example: (1<<2)+(1<<3)+(1<<6)+(1<<7) = 396 for states 2, 3, 6 and 7

=item B<SystemManagementInterrupt> I<true>|I<false>

Boolean enabling the collection of the I/O System-Management Interrupt
counter'. This option should only be used if the automated detection
fails or if you want to disable this feature.

=item B<DigitalTemperatureSensor> I<true>|I<false>

Boolean enabling the collection of the temperature of each core.
This option should only be used if the automated detectionfails or
if you want to disable this feature.

=item B<DigitalTemperatureSensor> I<true>|I<false>

Boolean enabling the collection of the temperature of each package.
This option should only be used if the automated detectionfails or
if you want to disable this feature.

=item B<TCCActivationTemp> I<Temperature>

Thermal Control Circuit Activation Temperature of the installed
CPU. This temperature is used when collecting the temperature of
cores or packages. This option should only be used if the automated
detection fails. Default value extracted from B<MSR_IA32_TEMPERATURE_TARGET>

=item B<RunningAveragePowerLimit> I<Bitmask(Integer)>

Bitmask of the list of elements to be thermally monitored. This option
should only be used if the automated detection fails or if you want to
disable some collections. The different bits of this bitmask accepted
by this plugin are:

=over 4

=item 0 ('1'): Package

=item 1 ('2'): DRAM

=item 2 ('4'): Cores

=item 3 ('8'): Embedded graphic device

=back

=back

=head2 Plugin C<unixsock>

=over 4

=item B<SocketFile> I<Path>

Sets the socket-file which is to be created.

=item B<SocketGroup> I<Group>

If running as root change the group of the UNIX-socket after it has been
created. Defaults to B<collectd>.

=item B<SocketPerms> I<Permissions>

Change the file permissions of the UNIX-socket after it has been created. The
permissions must be given as a numeric, octal value as you would pass to
L<chmod(1)>. Defaults to B<0770>.

=item B<DeleteSocket> B<false>|B<true>

If set to B<true>, delete the socket file before calling L<bind(2)>, if a file
with the given name already exists. If I<collectd> crashes a socket file may be
left over, preventing the daemon from opening a new socket when restarted.
Since this is potentially dangerous, this defaults to B<false>.

=back

=head2 Plugin C<uuid>

This plugin, if loaded, causes the Hostname to be taken from the machine's
UUID. The UUID is a universally unique designation for the machine, usually
taken from the machine's BIOS. This is most useful if the machine is running in
a virtual environment such as Xen, in which case the UUID is preserved across
shutdowns and migration.

The following methods are used to find the machine's UUID, in order:

=over 4

=item *

Check I</etc/uuid> (or I<UUIDFile>).

=item *

Check for UUID from HAL (L<http://www.freedesktop.org/wiki/Software/hal>) if
present.

=item *

Check for UUID from C<dmidecode> / SMBIOS.

=item *

Check for UUID from Xen hypervisor.

=back

If no UUID can be found then the hostname is not modified.

=over 4

=item B<UUIDFile> I<Path>

Take the UUID from the given file (default I</etc/uuid>).

=back

=head2 Plugin C<varnish>

The I<varnish plugin> collects information about Varnish, an HTTP accelerator.
It collects a subset of the values displayed by L<varnishstat(1)>, and
organizes them in categories which can be enabled or disabled. Currently only
metrics shown in L<varnishstat(1)>'s I<MAIN> section are collected. The exact
meaning of each metric can be found in L<varnish-counters(7)>.

Synopsis:

 <Plugin "varnish">
   <Instance "example">
     CollectBackend     true
     CollectBan         false
     CollectCache       true
     CollectConnections true
     CollectDirectorDNS false
     CollectESI         false
     CollectFetch       false
     CollectHCB         false
     CollectObjects     false
     CollectPurge       false
     CollectSession     false
     CollectSHM         true
     CollectSMA         false
     CollectSMS         false
     CollectSM          false
     CollectStruct      false
     CollectTotals      false
     CollectUptime      false
     CollectVCL         false
     CollectVSM         false
     CollectWorkers     false
   </Instance>
 </Plugin>

The configuration consists of one or more E<lt>B<Instance>E<nbsp>I<Name>E<gt>
blocks. I<Name> is the parameter passed to "varnishd -n". If left empty, it
will collectd statistics from the default "varnishd" instance (this should work
fine in most cases).

Inside each E<lt>B<Instance>E<gt> blocks, the following options are recognized:

=over 4

=item B<CollectBackend> B<true>|B<false>

Back-end connection statistics, such as successful, reused,
and closed connections. True by default.

=item B<CollectBan> B<true>|B<false>

Statistics about ban operations, such as number of bans added, retired, and
number of objects tested against ban operations. Only available with Varnish
3.x and above. False by default.

=item B<CollectCache> B<true>|B<false>

Cache hits and misses. True by default.

=item B<CollectConnections> B<true>|B<false>

Number of client connections received, accepted and dropped. True by default.

=item B<CollectDirectorDNS> B<true>|B<false>

DNS director lookup cache statistics. Only available with Varnish 3.x. False by
default.

=item B<CollectESI> B<true>|B<false>

Edge Side Includes (ESI) parse statistics. False by default.

=item B<CollectFetch> B<true>|B<false>

Statistics about fetches (HTTP requests sent to the backend). False by default.

=item B<CollectHCB> B<true>|B<false>

Inserts and look-ups in the crit bit tree based hash. Look-ups are
divided into locked and unlocked look-ups. False by default.

=item B<CollectObjects> B<true>|B<false>

Statistics on cached objects: number of objects expired, nuked (prematurely
expired), saved, moved, etc. False by default.

=item B<CollectPurge> B<true>|B<false>

Statistics about purge operations, such as number of purges added, retired, and
number of objects tested against purge operations. Only available with Varnish
2.x. False by default.

=item B<CollectSession> B<true>|B<false>

Client session statistics. Number of past and current sessions, session herd and
linger counters, etc. False by default. Note that if using Varnish 4.x, some
metrics found in the Connections and Threads sections with previous versions of
Varnish have been moved here.

=item B<CollectSHM> B<true>|B<false>

Statistics about the shared memory log, a memory region to store
log messages which is flushed to disk when full. True by default.

=item B<CollectSMA> B<true>|B<false>

malloc or umem (umem_alloc(3MALLOC) based) storage statistics. The umem storage
component is Solaris specific. Only available with Varnish 2.x. False by
default.

=item B<CollectSMS> B<true>|B<false>

synth (synthetic content) storage statistics. This storage
component is used internally only. False by default.

=item B<CollectSM> B<true>|B<false>

file (memory mapped file) storage statistics. Only available with Varnish 2.x.
False by default.

=item B<CollectStruct> B<true>|B<false>

Current varnish internal state statistics. Number of current sessions, objects
in cache store, open connections to backends (with Varnish 2.x), etc. False by
default.

=item B<CollectTotals> B<true>|B<false>

Collects overview counters, such as the number of sessions created,
the number of requests and bytes transferred. False by default.

=item B<CollectUptime> B<true>|B<false>

Varnish uptime. Only available with Varnish 3.x and above. False by default.

=item B<CollectVCL> B<true>|B<false>

Number of total (available + discarded) VCL (config files). False by default.

=item B<CollectVSM> B<true>|B<false>

Collect statistics about Varnish's shared memory usage (used by the logging and
statistics subsystems). Only available with Varnish 4.x. False by default.

=item B<CollectWorkers> B<true>|B<false>

Collect statistics about worker threads. False by default.

=back

=head2 Plugin C<virt>

This plugin allows CPU, disk and network load to be collected for virtualized
guests on the machine. This means that these metrics can be collected for guest
systems without installing any software on them - I<collectd> only runs on the
host system. The statistics are collected through libvirt
(L<http://libvirt.org/>).

Only I<Connection> is required.

=over 4

=item B<Connection> I<uri>

Connect to the hypervisor given by I<uri>. For example if using Xen use:

 Connection "xen:///"

Details which URIs allowed are given at L<http://libvirt.org/uri.html>.

=item B<RefreshInterval> I<seconds>

Refresh the list of domains and devices every I<seconds>. The default is 60
seconds. Setting this to be the same or smaller than the I<Interval> will cause
the list of domains and devices to be refreshed on every iteration.

Refreshing the devices in particular is quite a costly operation, so if your
virtualization setup is static you might consider increasing this. If this
option is set to 0, refreshing is disabled completely.

=item B<Domain> I<name>

=item B<BlockDevice> I<name:dev>

=item B<InterfaceDevice> I<name:dev>

=item B<IgnoreSelected> B<true>|B<false>

Select which domains and devices are collected.

If I<IgnoreSelected> is not given or B<false> then only the listed domains and
disk/network devices are collected.

If I<IgnoreSelected> is B<true> then the test is reversed and the listed
domains and disk/network devices are ignored, while the rest are collected.

The domain name and device names may use a regular expression, if the name is
surrounded by I</.../> and collectd was compiled with support for regexps.

The default is to collect statistics for all domains and all their devices.

Example:

 BlockDevice "/:hdb/"
 IgnoreSelected "true"

Ignore all I<hdb> devices on any domain, but other block devices (eg. I<hda>)
will be collected.

=item B<HostnameFormat> B<name|uuid|hostname|...>

When the virt plugin logs data, it sets the hostname of the collected data
according to this setting. The default is to use the guest name as provided by
the hypervisor, which is equal to setting B<name>.

B<uuid> means use the guest's UUID. This is useful if you want to track the
same guest across migrations.

B<hostname> means to use the global B<Hostname> setting, which is probably not
useful on its own because all guests will appear to have the same name.

You can also specify combinations of these fields. For example B<name uuid>
means to concatenate the guest name and UUID (with a literal colon character
between, thus I<"foo:1234-1234-1234-1234">).

At the moment of writing (collectd-5.5), hostname string is limited to 62
characters. In case when combination of fields exceeds 62 characters,
hostname will be truncated without a warning.

=item B<InterfaceFormat> B<name>|B<address>

When the virt plugin logs interface data, it sets the name of the collected
data according to this setting. The default is to use the path as provided by
the hypervisor (the "dev" property of the target node), which is equal to
setting B<name>.

B<address> means use the interface's mac address. This is useful since the
interface path might change between reboots of a guest or across migrations.

=item B<PluginInstanceFormat> B<name|uuid|none>

When the virt plugin logs data, it sets the plugin_instance of the collected
data according to this setting. The default is to not set the plugin_instance.

B<name> means use the guest's name as provided by the hypervisor.
B<uuid> means use the guest's UUID.

You can also specify combinations of the B<name> and B<uuid> fields.
For example B<name uuid> means to concatenate the guest name and UUID
(with a literal colon character between, thus I<"foo:1234-1234-1234-1234">).

=back

=head2 Plugin C<vmem>

The C<vmem> plugin collects information about the usage of virtual memory.
Since the statistics provided by the Linux kernel are very detailed, they are
collected very detailed. However, to get all the details, you have to switch
them on manually. Most people just want an overview over, such as the number of
pages read from swap space.

=over 4

=item B<Verbose> B<true>|B<false>

Enables verbose collection of information. This will start collecting page
"actions", e.E<nbsp>g. page allocations, (de)activations, steals and so on.
Part of these statistics are collected on a "per zone" basis.

=back

=head2 Plugin C<vserver>

This plugin doesn't have any options. B<VServer> support is only available for
Linux. It cannot yet be found in a vanilla kernel, though. To make use of this
plugin you need a kernel that has B<VServer> support built in, i.E<nbsp>e. you
need to apply the patches and compile your own kernel, which will then provide
the F</proc/virtual> filesystem that is required by this plugin.

The B<VServer> homepage can be found at L<http://linux-vserver.org/>.

B<Note>: The traffic collected by this plugin accounts for the amount of
traffic passing a socket which might be a lot less than the actual on-wire
traffic (e.E<nbsp>g. due to headers and retransmission). If you want to
collect on-wire traffic you could, for example, use the logging facilities of
iptables to feed data for the guest IPs into the iptables plugin.

=head2 Plugin C<write_graphite>

The C<write_graphite> plugin writes data to I<Graphite>, an open-source metrics
storage and graphing project. The plugin connects to I<Carbon>, the data layer
of I<Graphite>, via I<TCP> or I<UDP> and sends data via the "line based"
protocol (per default using portE<nbsp>2003). The data will be sent in blocks
of at most 1428 bytes to minimize the number of network packets.

Synopsis:

 <Plugin write_graphite>
   <Node "example">
     Host "localhost"
     Port "2003"
     Protocol "tcp"
     LogSendErrors true
     Prefix "collectd"
   </Node>
 </Plugin>

The configuration consists of one or more E<lt>B<Node>E<nbsp>I<Name>E<gt>
blocks. Inside the B<Node> blocks, the following options are recognized:

=over 4

=item B<Host> I<Address>

Hostname or address to connect to. Defaults to C<localhost>.

=item B<Port> I<Service>

Service name or port number to connect to. Defaults to C<2003>.

=item B<Protocol> I<String>

Protocol to use when connecting to I<Graphite>. Defaults to C<tcp>.

=item B<ReconnectInterval> I<Seconds>

When set to non-zero, forces the connection to the Graphite backend to be
closed and re-opend periodically. This behavior is desirable in environments
where the connection to the Graphite backend is done through load balancers,
for example. When set to zero, the default, the connetion is kept open for as
long as possible.

=item B<LogSendErrors> B<false>|B<true>

If set to B<true> (the default), logs errors when sending data to I<Graphite>.
If set to B<false>, it will not log the errors. This is especially useful when
using Protocol UDP since many times we want to use the "fire-and-forget"
approach and logging errors fills syslog with unneeded messages.

=item B<Prefix> I<String>

When set, I<String> is added in front of the host name. Dots and whitespace are
I<not> escaped in this string (see B<EscapeCharacter> below).

=item B<Postfix> I<String>

When set, I<String> is appended to the host name. Dots and whitespace are
I<not> escaped in this string (see B<EscapeCharacter> below).

=item B<EscapeCharacter> I<Char>

I<Carbon> uses the dot (C<.>) as escape character and doesn't allow whitespace
in the identifier. The B<EscapeCharacter> option determines which character
dots, whitespace and control characters are replaced with. Defaults to
underscore (C<_>).

=item B<StoreRates> B<false>|B<true>

If set to B<true> (the default), convert counter values to rates. If set to
B<false> counter values are stored as is, i.E<nbsp>e. as an increasing integer
number.

=item B<SeparateInstances> B<false>|B<true>

If set to B<true>, the plugin instance and type instance will be in their own
path component, for example C<host.cpu.0.cpu.idle>. If set to B<false> (the
default), the plugin and plugin instance (and likewise the type and type
instance) are put into one component, for example C<host.cpu-0.cpu-idle>.

=item B<AlwaysAppendDS> B<false>|B<true>

If set to B<true>, append the name of the I<Data Source> (DS) to the "metric"
identifier. If set to B<false> (the default), this is only done when there is
more than one DS.

=back

=head2 Plugin C<write_tsdb>

The C<write_tsdb> plugin writes data to I<OpenTSDB>, a scalable open-source
time series database. The plugin connects to a I<TSD>, a masterless, no shared
state daemon that ingests metrics and stores them in HBase. The plugin uses
I<TCP> over the "line based" protocol with a default port 4242. The data will
be sent in blocks of at most 1428 bytes to minimize the number of network
packets.

Synopsis:

 <Plugin write_tsdb>
   <Node "example">
     Host "tsd-1.my.domain"
     Port "4242"
     HostTags "status=production"
   </Node>
 </Plugin>

The configuration consists of one or more E<lt>B<Node>E<nbsp>I<Name>E<gt>
blocks. Inside the B<Node> blocks, the following options are recognized:

=over 4

=item B<Host> I<Address>

Hostname or address to connect to. Defaults to C<localhost>.

=item B<Port> I<Service>

Service name or port number to connect to. Defaults to C<4242>.


=item B<HostTags> I<String>

When set, I<HostTags> is added to the end of the metric. It is intended to be
used for name=value pairs that the TSD will tag the metric with. Dots and
whitespace are I<not> escaped in this string.

=item B<StoreRates> B<false>|B<true>

If set to B<true>, convert counter values to rates. If set to B<false>
(the default) counter values are stored as is, as an increasing
integer number.

=item B<AlwaysAppendDS> B<false>|B<true>

If set the B<true>, append the name of the I<Data Source> (DS) to the "metric"
identifier. If set to B<false> (the default), this is only done when there is
more than one DS.

=back

=head2 Plugin C<write_mongodb>

The I<write_mongodb plugin> will send values to I<MongoDB>, a schema-less
NoSQL database.

B<Synopsis:>

 <Plugin "write_mongodb">
   <Node "default">
     Host "localhost"
     Port "27017"
     Timeout 1000
     StoreRates true
   </Node>
 </Plugin>

The plugin can send values to multiple instances of I<MongoDB> by specifying
one B<Node> block for each instance. Within the B<Node> blocks, the following
options are available:

=over 4

=item B<Host> I<Address>

Hostname or address to connect to. Defaults to C<localhost>.

=item B<Port> I<Service>

Service name or port number to connect to. Defaults to C<27017>.

=item B<Timeout> I<Milliseconds>

Set the timeout for each operation on I<MongoDB> to I<Timeout> milliseconds.
Setting this option to zero means no timeout, which is the default.

=item B<StoreRates> B<false>|B<true>

If set to B<true> (the default), convert counter values to rates. If set to
B<false> counter values are stored as is, i.e. as an increasing integer
number.

=item B<Database> I<Database>

=item B<User> I<User>

=item B<Password> I<Password>

Sets the information used when authenticating to a I<MongoDB> database. The
fields are optional (in which case no authentication is attempted), but if you
want to use authentication all three fields must be set.

=back

=head2 Plugin C<write_http>

This output plugin submits values to an HTTP server using POST requests and
encoding metrics with JSON or using the C<PUTVAL> command described in
L<collectd-unixsock(5)>.

Synopsis:

 <Plugin "write_http">
   <Node "example">
     URL "http://example.com/post-collectd"
     User "collectd"
     Password "weCh3ik0"
     Format JSON
   </Node>
 </Plugin>

The plugin can send values to multiple HTTP servers by specifying one
E<lt>B<Node>E<nbsp>I<Name>E<gt> block for each server. Within each B<Node>
block, the following options are available:

=over 4

=item B<URL> I<URL>

URL to which the values are submitted to. Mandatory.

=item B<User> I<Username>

Optional user name needed for authentication.

=item B<Password> I<Password>

Optional password needed for authentication.

=item B<VerifyPeer> B<true>|B<false>

Enable or disable peer SSL certificate verification. See
L<http://curl.haxx.se/docs/sslcerts.html> for details. Enabled by default.

=item B<VerifyHost> B<true|false>

Enable or disable peer host name verification. If enabled, the plugin checks if
the C<Common Name> or a C<Subject Alternate Name> field of the SSL certificate
matches the host name provided by the B<URL> option. If this identity check
fails, the connection is aborted. Obviously, only works when connecting to a
SSL enabled server. Enabled by default.

=item B<CACert> I<File>

File that holds one or more SSL certificates. If you want to use HTTPS you will
possibly need this option. What CA certificates come bundled with C<libcurl>
and are checked by default depends on the distribution you use.

=item B<CAPath> I<Directory>

Directory holding one or more CA certificate files. You can use this if for
some reason all the needed CA certificates aren't in the same file and can't be
pointed to using the B<CACert> option. Requires C<libcurl> to be built against
OpenSSL.

=item B<ClientKey> I<File>

File that holds the private key in PEM format to be used for certificate-based
authentication.

=item B<ClientCert> I<File>

File that holds the SSL certificate to be used for certificate-based
authentication.

=item B<ClientKeyPass> I<Password>

Password required to load the private key in B<ClientKey>.

=item B<Header> I<Header>

A HTTP header to add to the request.  Multiple headers are added if this option is specified more than once.  Example:

  Header "X-Custom-Header: custom_value"

=item B<SSLVersion> B<SSLv2>|B<SSLv3>|B<TLSv1>|B<TLSv1_0>|B<TLSv1_1>|B<TLSv1_2>

Define which SSL protocol version must be used. By default C<libcurl> will
attempt to figure out the remote SSL protocol version. See
L<curl_easy_setopt(3)> for more details.

=item B<Format> B<Command>|B<JSON>|B<KAIROSDB>

Format of the output to generate. If set to B<Command>, will create output that
is understood by the I<Exec> and I<UnixSock> plugins. When set to B<JSON>, will
create output in the I<JavaScript Object Notation> (JSON). When set to KAIROSDB
, will create output in the KairosDB format.

Defaults to B<Command>.

=item B<Metrics> B<true>|B<false>

Controls whether I<metrics> are POSTed to this location. Defaults to B<true>.

=item B<Notifications> B<false>|B<true>

Controls whether I<notifications> are POSTed to this location. Defaults to B<false>.

=item B<StoreRates> B<true|false>

If set to B<true>, convert counter values to rates. If set to B<false> (the
default) counter values are stored as is, i.e. as an increasing integer number.

=item B<BufferSize> I<Bytes>

Sets the send buffer size to I<Bytes>. By increasing this buffer, less HTTP
requests will be generated, but more metrics will be batched / metrics are
cached for longer before being sent, introducing additional delay until they
are available on the server side. I<Bytes> must be at least 1024 and cannot
exceed the size of an C<int>, i.e. 2E<nbsp>GByte.
Defaults to C<4096>.

=item B<LowSpeedLimit> I<Bytes per Second>

Sets the minimal transfer rate in I<Bytes per Second> below which the
connection with the HTTP server will be considered too slow and aborted. All
the data submitted over this connection will probably be lost. Defaults to 0,
which means no minimum transfer rate is enforced.

=item B<Timeout> I<Timeout>

Sets the maximum time in milliseconds given for HTTP POST operations to
complete. When this limit is reached, the POST operation will be aborted, and
all the data in the current send buffer will probably be lost. Defaults to 0,
which means the connection never times out.

=item B<LogHttpError> B<false>|B<true>

Enables printing of HTTP error code to log. Turned off by default.

The C<write_http> plugin regularly submits the collected values to the HTTP
server. How frequently this happens depends on how much data you are collecting
and the size of B<BufferSize>. The optimal value to set B<Timeout> to is
slightly below this interval, which you can estimate by monitoring the network
traffic between collectd and the HTTP server.

=back

=head2 Plugin C<write_kafka>

The I<write_kafka plugin> will send values to a I<Kafka> topic, a distributed
queue.
Synopsis:

 <Plugin "write_kafka">
   Property "metadata.broker.list" "broker1:9092,broker2:9092"
   <Topic "collectd">
     Format JSON
   </Topic>
 </Plugin>

The following options are understood by the I<write_kafka plugin>:

=over 4

=item E<lt>B<Topic> I<Name>E<gt>

The plugin's configuration consists of one or more B<Topic> blocks. Each block
is given a unique I<Name> and specifies one kafka producer.
Inside the B<Topic> block, the following per-topic options are
understood:

=over 4

=item B<Property> I<String> I<String>

Configure the named property for the current topic. Properties are
forwarded to the kafka producer library B<librdkafka>.

=item B<Key> I<String>

Use the specified string as a partioning key for the topic. Kafka breaks
topic into partitions and guarantees that for a given topology, the same
consumer will be used for a specific key. The special (case insensitive)
string B<Random> can be used to specify that an arbitrary partition should
be used.

=item B<Format> B<Command>|B<JSON>|B<Graphite>

Selects the format in which messages are sent to the broker. If set to
B<Command> (the default), values are sent as C<PUTVAL> commands which are
identical to the syntax used by the I<Exec> and I<UnixSock plugins>.

If set to B<JSON>, the values are encoded in the I<JavaScript Object Notation>,
an easy and straight forward exchange format.

If set to B<Graphite>, values are encoded in the I<Graphite> format, which is
C<E<lt>metricE<gt> E<lt>valueE<gt> E<lt>timestampE<gt>\n>.

=item B<StoreRates> B<true>|B<false>

Determines whether or not C<COUNTER>, C<DERIVE> and C<ABSOLUTE> data sources
are converted to a I<rate> (i.e. a C<GAUGE> value). If set to B<false> (the
default), no conversion is performed. Otherwise the conversion is performed
using the internal value cache.

Please note that currently this option is only used if the B<Format> option has
been set to B<JSON>.

=item B<GraphitePrefix> (B<Format>=I<Graphite> only)

A prefix can be added in the metric name when outputting in the I<Graphite>
format. It's added before the I<Host> name.
Metric name will be
C<E<lt>prefixE<gt>E<lt>hostE<gt>E<lt>postfixE<gt>E<lt>pluginE<gt>E<lt>typeE<gt>E<lt>nameE<gt>>

=item B<GraphitePostfix> (B<Format>=I<Graphite> only)

A postfix can be added in the metric name when outputting in the I<Graphite>
format. It's added after the I<Host> name.
Metric name will be
C<E<lt>prefixE<gt>E<lt>hostE<gt>E<lt>postfixE<gt>E<lt>pluginE<gt>E<lt>typeE<gt>E<lt>nameE<gt>>

=item B<GraphiteEscapeChar> (B<Format>=I<Graphite> only)

Specify a character to replace dots (.) in the host part of the metric name.
In I<Graphite> metric name, dots are used as separators between different
metric parts (host, plugin, type).
Default is C<_> (I<Underscore>).

=item B<GraphiteSeparateInstances> B<false>|B<true>

If set to B<true>, the plugin instance and type instance will be in their own
path component, for example C<host.cpu.0.cpu.idle>. If set to B<false> (the
default), the plugin and plugin instance (and likewise the type and type
instance) are put into one component, for example C<host.cpu-0.cpu-idle>.

=item B<StoreRates> B<true>|B<false>

If set to B<true> (the default), convert counter values to rates. If set to
B<false> counter values are stored as is, i.e. as an increasing integer number.

This will be reflected in the C<ds_type> tag: If B<StoreRates> is enabled,
converted values will have "rate" appended to the data source type, e.g.
C<ds_type:derive:rate>.

=back

=item B<Property> I<String> I<String>

Configure the kafka producer through properties, you almost always will
want to set B<metadata.broker.list> to your Kafka broker list.

=back

=head2 Plugin C<write_redis>

The I<write_redis plugin> submits values to I<Redis>, a data structure server.

Synopsis:

  <Plugin "write_redis">
    <Node "example">
        Host "localhost"
        Port "6379"
        Timeout 1000
        Prefix "collectd/"
        Database 1
        MaxSetSize -1
        StoreRates true
    </Node>
  </Plugin>

Values are submitted to I<Sorted Sets>, using the metric name as the key, and
the timestamp as the score. Retrieving a date range can then be done using the
C<ZRANGEBYSCORE> I<Redis> command. Additionally, all the identifiers of these
I<Sorted Sets> are kept in a I<Set> called C<collectd/values> (or
C<${prefix}/values> if the B<Prefix> option was specified) and can be retrieved
using the C<SMEMBERS> I<Redis> command. You can specify the database to use
with the B<Database> parameter (default is C<0>). See
L<http://redis.io/commands#sorted_set> and L<http://redis.io/commands#set> for
details.

The information shown in the synopsis above is the I<default configuration>
which is used by the plugin if no configuration is present.

The plugin can send values to multiple instances of I<Redis> by specifying
one B<Node> block for each instance. Within the B<Node> blocks, the following
options are available:

=over 4

=item B<Node> I<Nodename>

The B<Node> block identifies a new I<Redis> node, that is a new I<Redis>
instance running on a specified host and port. The node name is a
canonical identifier which is used as I<plugin instance>. It is limited to
51E<nbsp>characters in length.

=item B<Host> I<Hostname>

The B<Host> option is the hostname or IP-address where the I<Redis> instance is
running on.

=item B<Port> I<Port>

The B<Port> option is the TCP port on which the Redis instance accepts
connections. Either a service name of a port number may be given. Please note
that numerical port numbers must be given as a string, too.

=item B<Timeout> I<Milliseconds>

The B<Timeout> option sets the socket connection timeout, in milliseconds.

=item B<Prefix> I<Prefix>

Prefix used when constructing the name of the I<Sorted Sets> and the I<Set>
containing all metrics. Defaults to C<collectd/>, so metrics will have names
like C<collectd/cpu-0/cpu-user>. When setting this to something different, it
is recommended but not required to include a trailing slash in I<Prefix>.

=item B<Database> I<Index>

This index selects the redis database to use for writing operations. Defaults
to C<0>.

=item B<MaxSetSize> I<Items>

The B<MaxSetSize> option limits the number of items that the I<Sorted Sets> can
hold. Negative values for I<Items> sets no limit, which is the default behavior.

=item B<StoreRates> B<true>|B<false>

If set to B<true> (the default), convert counter values to rates. If set to
B<false> counter values are stored as is, i.e. as an increasing integer number.

=back

=head2 Plugin C<write_riemann>

The I<write_riemann plugin> will send values to I<Riemann>, a powerful stream
aggregation and monitoring system. The plugin sends I<Protobuf> encoded data to
I<Riemann> using UDP packets.

Synopsis:

 <Plugin "write_riemann">
   <Node "example">
     Host "localhost"
     Port "5555"
     Protocol UDP
     StoreRates true
     AlwaysAppendDS false
     TTLFactor 2.0
   </Node>
   Tag "foobar"
   Attribute "foo" "bar"
 </Plugin>

The following options are understood by the I<write_riemann plugin>:

=over 4

=item E<lt>B<Node> I<Name>E<gt>

The plugin's configuration consists of one or more B<Node> blocks. Each block
is given a unique I<Name> and specifies one connection to an instance of
I<Riemann>. Indise the B<Node> block, the following per-connection options are
understood:

=over 4

=item B<Host> I<Address>

Hostname or address to connect to. Defaults to C<localhost>.

=item B<Port> I<Service>

Service name or port number to connect to. Defaults to C<5555>.

=item B<Protocol> B<UDP>|B<TCP>|B<TLS>

Specify the protocol to use when communicating with I<Riemann>. Defaults to
B<TCP>.

=item B<TLSCertFile> I<Path>

When using the B<TLS> protocol, path to a PEM certificate to present
to remote host.

=item B<TLSCAFile> I<Path>

When using the B<TLS> protocol, path to a PEM CA certificate to
use to validate the remote hosts's identity.

=item B<TLSKeyFile> I<Path>

When using the B<TLS> protocol, path to a PEM private key associated
with the certificate defined by B<TLSCertFile>.

=item B<Batch> B<true>|B<false>

If set to B<true> and B<Protocol> is set to B<TCP>,
events will be batched in memory and flushed at
regular intervals or when B<BatchMaxSize> is exceeded.

Notifications are not batched and sent as soon as possible.

When enabled, it can occur that events get processed by the Riemann server
close to or after their expiration time. Tune the B<TTLFactor> and
B<BatchMaxSize> settings according to the amount of values collected, if this
is an issue.

Defaults to true

=item B<BatchMaxSize> I<size>

Maximum payload size for a riemann packet. Defaults to 8192

=item B<BatchFlushTimeout> I<seconds>

Maximum amount of seconds to wait in between to batch flushes.
No timeout by default.

=item B<StoreRates> B<true>|B<false>

If set to B<true> (the default), convert counter values to rates. If set to
B<false> counter values are stored as is, i.e. as an increasing integer number.

This will be reflected in the C<ds_type> tag: If B<StoreRates> is enabled,
converted values will have "rate" appended to the data source type, e.g.
C<ds_type:derive:rate>.

=item B<AlwaysAppendDS> B<false>|B<true>

If set to B<true>, append the name of the I<Data Source> (DS) to the
"service", i.e. the field that, together with the "host" field, uniquely
identifies a metric in I<Riemann>. If set to B<false> (the default), this is
only done when there is more than one DS.

=item B<TTLFactor> I<Factor>

I<Riemann> events have a I<Time to Live> (TTL) which specifies how long each
event is considered active. I<collectd> populates this field based on the
metrics interval setting. This setting controls the factor with which the
interval is multiplied to set the TTL. The default value is B<2.0>. Unless you
know exactly what you're doing, you should only increase this setting from its
default value.

=item B<Notifications> B<false>|B<true>

If set to B<true>, create riemann events for notifications. This is B<true>
by default. When processing thresholds from write_riemann, it might prove
useful to avoid getting notification events.

=item B<CheckThresholds> B<false>|B<true>

If set to B<true>, attach state to events based on thresholds defined
in the B<Threshold> plugin. Defaults to B<false>.

=item B<EventServicePrefix> I<String>

Add the given string as a prefix to the event service name.
If B<EventServicePrefix> not set or set to an empty string (""),
no prefix will be used.

=back

=item B<Tag> I<String>

Add the given string as an additional tag to the metric being sent to
I<Riemann>.

=item B<Attribute> I<String> I<String>

Consider the two given strings to be the key and value of an additional
attribute for each metric being sent out to I<Riemann>.

=back

=head2 Plugin C<write_sensu>

The I<write_sensu plugin> will send values to I<Sensu>, a powerful stream
aggregation and monitoring system. The plugin sends I<JSON> encoded data to
a local I<Sensu> client using a TCP socket.

At the moment, the I<write_sensu plugin> does not send over a collectd_host
parameter so it is not possible to use one collectd instance as a gateway for
others. Each collectd host must pair with one I<Sensu> client.

Synopsis:

 <Plugin "write_sensu">
   <Node "example">
     Host "localhost"
     Port "3030"
     StoreRates true
     AlwaysAppendDS false
     MetricHandler "influx"
     MetricHandler "default"
     NotificationHandler "flapjack"
     NotificationHandler "howling_monkey"
     Notifications true
   </Node>
   Tag "foobar"
   Attribute "foo" "bar"
 </Plugin>

The following options are understood by the I<write_sensu plugin>:

=over 4

=item E<lt>B<Node> I<Name>E<gt>

The plugin's configuration consists of one or more B<Node> blocks. Each block
is given a unique I<Name> and specifies one connection to an instance of
I<Sensu>. Inside the B<Node> block, the following per-connection options are
understood:

=over 4

=item B<Host> I<Address>

Hostname or address to connect to. Defaults to C<localhost>.

=item B<Port> I<Service>

Service name or port number to connect to. Defaults to C<3030>.

=item B<StoreRates> B<true>|B<false>

If set to B<true> (the default), convert counter values to rates. If set to
B<false> counter values are stored as is, i.e. as an increasing integer number.

This will be reflected in the C<collectd_data_source_type> tag: If
B<StoreRates> is enabled, converted values will have "rate" appended to the
data source type, e.g.  C<collectd_data_source_type:derive:rate>.

=item B<AlwaysAppendDS> B<false>|B<true>

If set the B<true>, append the name of the I<Data Source> (DS) to the
"service", i.e. the field that, together with the "host" field, uniquely
identifies a metric in I<Sensu>. If set to B<false> (the default), this is
only done when there is more than one DS.

=item B<Notifications> B<false>|B<true>

If set to B<true>, create I<Sensu> events for notifications. This is B<false>
by default. At least one of B<Notifications> or B<Metrics> should be enabled.

=item B<Metrics> B<false>|B<true>

If set to B<true>, create I<Sensu> events for metrics. This is B<false>
by default. At least one of B<Notifications> or B<Metrics> should be enabled.


=item B<Separator> I<String>

Sets the separator for I<Sensu> metrics name or checks. Defaults to "/".

=item B<MetricHandler> I<String>

Add a handler that will be set when metrics are sent to I<Sensu>. You can add
several of them, one per line. Defaults to no handler.

=item B<NotificationHandler> I<String>

Add a handler that will be set when notifications are sent to I<Sensu>. You can
add several of them, one per line. Defaults to no handler.

=item B<EventServicePrefix> I<String>

Add the given string as a prefix to the event service name.
If B<EventServicePrefix> not set or set to an empty string (""),
no prefix will be used.

=back

=item B<Tag> I<String>

Add the given string as an additional tag to the metric being sent to
I<Sensu>.

=item B<Attribute> I<String> I<String>

Consider the two given strings to be the key and value of an additional
attribute for each metric being sent out to I<Sensu>.

=back

=head2 Plugin C<xencpu>

This plugin collects metrics of hardware CPU load for machine running Xen
hypervisor. Load is calculated from 'idle time' value, provided by Xen.
Result is reported using the C<percent> type, for each CPU (core).

This plugin doesn't have any options (yet).

=head2 Plugin C<zookeeper>

The I<zookeeper plugin> will collect statistics from a I<Zookeeper> server
using the mntr command.  It requires Zookeeper 3.4.0+ and access to the
client port.

B<Synopsis:>

 <Plugin "zookeeper">
   Host "127.0.0.1"
   Port "2181"
 </Plugin>

=over 4

=item B<Host> I<Address>

Hostname or address to connect to. Defaults to C<localhost>.

=item B<Port> I<Service>

Service name or port number to connect to. Defaults to C<2181>.

=back

=head1 THRESHOLD CONFIGURATION

Starting with version C<4.3.0> collectd has support for B<monitoring>. By that
we mean that the values are not only stored or sent somewhere, but that they
are judged and, if a problem is recognized, acted upon. The only action
collectd takes itself is to generate and dispatch a "notification". Plugins can
register to receive notifications and perform appropriate further actions.

Since systems and what you expect them to do differ a lot, you can configure
B<thresholds> for your values freely. This gives you a lot of flexibility but
also a lot of responsibility.

Every time a value is out of range a notification is dispatched. This means
that the idle percentage of your CPU needs to be less then the configured
threshold only once for a notification to be generated. There's no such thing
as a moving average or similar - at least not now.

Also, all values that match a threshold are considered to be relevant or
"interesting". As a consequence collectd will issue a notification if they are
not received for B<Timeout> iterations. The B<Timeout> configuration option is
explained in section L<"GLOBAL OPTIONS">. If, for example, B<Timeout> is set to
"2" (the default) and some hosts sends it's CPU statistics to the server every
60 seconds, a notification will be dispatched after about 120 seconds. It may
take a little longer because the timeout is checked only once each B<Interval>
on the server.

When a value comes within range again or is received after it was missing, an
"OKAY-notification" is dispatched.

Here is a configuration example to get you started. Read below for more
information.

 <Plugin threshold>
   <Type "foo">
     WarningMin    0.00
     WarningMax 1000.00
     FailureMin    0.00
     FailureMax 1200.00
     Invert false
     Instance "bar"
   </Type>

   <Plugin "interface">
     Instance "eth0"
     <Type "if_octets">
       FailureMax 10000000
       DataSource "rx"
     </Type>
   </Plugin>

   <Host "hostname">
     <Type "cpu">
       Instance "idle"
       FailureMin 10
     </Type>

     <Plugin "memory">
       <Type "memory">
         Instance "cached"
         WarningMin 100000000
       </Type>
     </Plugin>
   </Host>
 </Plugin>

There are basically two types of configuration statements: The C<Host>,
C<Plugin>, and C<Type> blocks select the value for which a threshold should be
configured. The C<Plugin> and C<Type> blocks may be specified further using the
C<Instance> option. You can combine the block by nesting the blocks, though
they must be nested in the above order, i.E<nbsp>e. C<Host> may contain either
C<Plugin> and C<Type> blocks, C<Plugin> may only contain C<Type> blocks and
C<Type> may not contain other blocks. If multiple blocks apply to the same
value the most specific block is used.

The other statements specify the threshold to configure. They B<must> be
included in a C<Type> block. Currently the following statements are recognized:

=over 4

=item B<FailureMax> I<Value>

=item B<WarningMax> I<Value>

Sets the upper bound of acceptable values. If unset defaults to positive
infinity. If a value is greater than B<FailureMax> a B<FAILURE> notification
will be created. If the value is greater than B<WarningMax> but less than (or
equal to) B<FailureMax> a B<WARNING> notification will be created.

=item B<FailureMin> I<Value>

=item B<WarningMin> I<Value>

Sets the lower bound of acceptable values. If unset defaults to negative
infinity. If a value is less than B<FailureMin> a B<FAILURE> notification will
be created. If the value is less than B<WarningMin> but greater than (or equal
to) B<FailureMin> a B<WARNING> notification will be created.

=item B<DataSource> I<DSName>

Some data sets have more than one "data source". Interesting examples are the
C<if_octets> data set, which has received (C<rx>) and sent (C<tx>) bytes and
the C<disk_ops> data set, which holds C<read> and C<write> operations. The
system load data set, C<load>, even has three data sources: C<shortterm>,
C<midterm>, and C<longterm>.

Normally, all data sources are checked against a configured threshold. If this
is undesirable, or if you want to specify different limits for each data
source, you can use the B<DataSource> option to have a threshold apply only to
one data source.

=item B<Invert> B<true>|B<false>

If set to B<true> the range of acceptable values is inverted, i.E<nbsp>e.
values between B<FailureMin> and B<FailureMax> (B<WarningMin> and
B<WarningMax>) are not okay. Defaults to B<false>.

=item B<Persist> B<true>|B<false>

Sets how often notifications are generated. If set to B<true> one notification
will be generated for each value that is out of the acceptable range. If set to
B<false> (the default) then a notification is only generated if a value is out
of range but the previous value was okay.

This applies to missing values, too: If set to B<true> a notification about a
missing value is generated once every B<Interval> seconds. If set to B<false>
only one such notification is generated until the value appears again.

=item B<Percentage> B<true>|B<false>

If set to B<true>, the minimum and maximum values given are interpreted as
percentage value, relative to the other data sources. This is helpful for
example for the "df" type, where you may want to issue a warning when less than
5E<nbsp>% of the total space is available. Defaults to B<false>.

=item B<Hits> I<Number>

Delay creating the notification until the threshold has been passed I<Number>
times. When a notification has been generated, or when a subsequent value is
inside the threshold, the counter is reset. If, for example, a value is
collected once every 10E<nbsp>seconds and B<Hits> is set to 3, a notification
will be dispatched at most once every 30E<nbsp>seconds.

This is useful when short bursts are not a problem. If, for example, 100% CPU
usage for up to a minute is normal (and data is collected every
10E<nbsp>seconds), you could set B<Hits> to B<6> to account for this.

=item B<Hysteresis> I<Number>

When set to non-zero, a hysteresis value is applied when checking minimum and
maximum bounds. This is useful for values that increase slowly and fluctuate a
bit while doing so. When these values come close to the threshold, they may
"flap", i.e. switch between failure / warning case and okay case repeatedly.

If, for example, the threshold is configures as

  WarningMax 100.0
  Hysteresis 1.0

then a I<Warning> notification is created when the value exceeds I<101> and the
corresponding I<Okay> notification is only created once the value falls below
I<99>, thus avoiding the "flapping".

=back

=head1 FILTER CONFIGURATION

Starting with collectd 4.6 there is a powerful filtering infrastructure
implemented in the daemon. The concept has mostly been copied from
I<ip_tables>, the packet filter infrastructure for Linux. We'll use a similar
terminology, so that users that are familiar with iptables feel right at home.

=head2 Terminology

The following are the terms used in the remainder of the filter configuration
documentation. For an ASCII-art schema of the mechanism, see
L<"General structure"> below.

=over 4

=item B<Match>

A I<match> is a criteria to select specific values. Examples are, of course, the
name of the value or it's current value.

Matches are implemented in plugins which you have to load prior to using the
match. The name of such plugins starts with the "match_" prefix.

=item B<Target>

A I<target> is some action that is to be performed with data. Such actions
could, for example, be to change part of the value's identifier or to ignore
the value completely.

Some of these targets are built into the daemon, see L<"Built-in targets">
below. Other targets are implemented in plugins which you have to load prior to
using the target. The name of such plugins starts with the "target_" prefix.

=item B<Rule>

The combination of any number of matches and at least one target is called a
I<rule>. The target actions will be performed for all values for which B<all>
matches apply. If the rule does not have any matches associated with it, the
target action will be performed for all values.

=item B<Chain>

A I<chain> is a list of rules and possibly default targets. The rules are tried
in order and if one matches, the associated target will be called. If a value
is handled by a rule, it depends on the target whether or not any subsequent
rules are considered or if traversal of the chain is aborted, see
L<"Flow control"> below. After all rules have been checked, the default targets
will be executed.

=back

=head2 General structure

The following shows the resulting structure:

 +---------+
 ! Chain   !
 +---------+
      !
      V
 +---------+  +---------+  +---------+  +---------+
 ! Rule    !->! Match   !->! Match   !->! Target  !
 +---------+  +---------+  +---------+  +---------+
      !
      V
 +---------+  +---------+  +---------+
 ! Rule    !->! Target  !->! Target  !
 +---------+  +---------+  +---------+
      !
      V
      :
      :
      !
      V
 +---------+  +---------+  +---------+
 ! Rule    !->! Match   !->! Target  !
 +---------+  +---------+  +---------+
      !
      V
 +---------+
 ! Default !
 ! Target  !
 +---------+

=head2 Flow control

There are four ways to control which way a value takes through the filter
mechanism:

=over 4

=item B<jump>

The built-in B<jump> target can be used to "call" another chain, i.E<nbsp>e.
process the value with another chain. When the called chain finishes, usually
the next target or rule after the jump is executed.

=item B<stop>

The stop condition, signaled for example by the built-in target B<stop>, causes
all processing of the value to be stopped immediately.

=item B<return>

Causes processing in the current chain to be aborted, but processing of the
value generally will continue. This means that if the chain was called via
B<Jump>, the next target or rule after the jump will be executed. If the chain
was not called by another chain, control will be returned to the daemon and it
may pass the value to another chain.

=item B<continue>

Most targets will signal the B<continue> condition, meaning that processing
should continue normally. There is no special built-in target for this
condition.

=back

=head2 Synopsis

The configuration reflects this structure directly:

 PostCacheChain "PostCache"
 <Chain "PostCache">
   <Rule "ignore_mysql_show">
     <Match "regex">
       Plugin "^mysql$"
       Type "^mysql_command$"
       TypeInstance "^show_"
     </Match>
     <Target "stop">
     </Target>
   </Rule>
   <Target "write">
     Plugin "rrdtool"
   </Target>
 </Chain>

The above configuration example will ignore all values where the plugin field
is "mysql", the type is "mysql_command" and the type instance begins with
"show_". All other values will be sent to the C<rrdtool> write plugin via the
default target of the chain. Since this chain is run after the value has been
added to the cache, the MySQL C<show_*> command statistics will be available
via the C<unixsock> plugin.

=head2 List of configuration options

=over 4

=item B<PreCacheChain> I<ChainName>

=item B<PostCacheChain> I<ChainName>

Configure the name of the "pre-cache chain" and the "post-cache chain". The
argument is the name of a I<chain> that should be executed before and/or after
the values have been added to the cache.

To understand the implications, it's important you know what is going on inside
I<collectd>. The following diagram shows how values are passed from the
read-plugins to the write-plugins:

   +---------------+
   !  Read-Plugin  !
   +-------+-------+
           !
 + - - - - V - - - - +
 : +---------------+ :
 : !   Pre-Cache   ! :
 : !     Chain     ! :
 : +-------+-------+ :
 :         !         :
 :         V         :
 : +-------+-------+ :  +---------------+
 : !     Cache     !--->!  Value Cache  !
 : !     insert    ! :  +---+---+-------+
 : +-------+-------+ :      !   !
 :         !   ,------------'   !
 :         V   V     :          V
 : +-------+---+---+ :  +-------+-------+
 : !  Post-Cache   +--->! Write-Plugins !
 : !     Chain     ! :  +---------------+
 : +---------------+ :
 :                   :
 :  dispatch values  :
 + - - - - - - - - - +

After the values are passed from the "read" plugins to the dispatch functions,
the pre-cache chain is run first. The values are added to the internal cache
afterwards. The post-cache chain is run after the values have been added to the
cache. So why is it such a huge deal if chains are run before or after the
values have been added to this cache?

Targets that change the identifier of a value list should be executed before
the values are added to the cache, so that the name in the cache matches the
name that is used in the "write" plugins. The C<unixsock> plugin, too, uses
this cache to receive a list of all available values. If you change the
identifier after the value list has been added to the cache, this may easily
lead to confusion, but it's not forbidden of course.

The cache is also used to convert counter values to rates. These rates are, for
example, used by the C<value> match (see below). If you use the rate stored in
the cache B<before> the new value is added, you will use the old, B<previous>
rate. Write plugins may use this rate, too, see the C<csv> plugin, for example.
The C<unixsock> plugin uses these rates too, to implement the C<GETVAL>
command.

Last but not last, the B<stop> target makes a difference: If the pre-cache
chain returns the stop condition, the value will not be added to the cache and
the post-cache chain will not be run.

=item B<Chain> I<Name>

Adds a new chain with a certain name. This name can be used to refer to a
specific chain, for example to jump to it.

Within the B<Chain> block, there can be B<Rule> blocks and B<Target> blocks.

=item B<Rule> [I<Name>]

Adds a new rule to the current chain. The name of the rule is optional and
currently has no meaning for the daemon.

Within the B<Rule> block, there may be any number of B<Match> blocks and there
must be at least one B<Target> block.

=item B<Match> I<Name>

Adds a match to a B<Rule> block. The name specifies what kind of match should
be performed. Available matches depend on the plugins that have been loaded.

The arguments inside the B<Match> block are passed to the plugin implementing
the match, so which arguments are valid here depends on the plugin being used.
If you do not need any to pass any arguments to a match, you can use the
shorter syntax:

 Match "foobar"

Which is equivalent to:

 <Match "foobar">
 </Match>

=item B<Target> I<Name>

Add a target to a rule or a default target to a chain. The name specifies what
kind of target is to be added. Which targets are available depends on the
plugins being loaded.

The arguments inside the B<Target> block are passed to the plugin implementing
the target, so which arguments are valid here depends on the plugin being used.
If you do not need any to pass any arguments to a target, you can use the
shorter syntax:

 Target "stop"

This is the same as writing:

 <Target "stop">
 </Target>

=back

=head2 Built-in targets

The following targets are built into the core daemon and therefore need no
plugins to be loaded:

=over 4

=item B<return>

Signals the "return" condition, see the L<"Flow control"> section above. This
causes the current chain to stop processing the value and returns control to
the calling chain. The calling chain will continue processing targets and rules
just after the B<jump> target (see below). This is very similar to the
B<RETURN> target of iptables, see L<iptables(8)>.

This target does not have any options.

Example:

 Target "return"

=item B<stop>

Signals the "stop" condition, see the L<"Flow control"> section above. This
causes processing of the value to be aborted immediately. This is similar to
the B<DROP> target of iptables, see L<iptables(8)>.

This target does not have any options.

Example:

 Target "stop"

=item B<write>

Sends the value to "write" plugins.

Available options:

=over 4

=item B<Plugin> I<Name>

Name of the write plugin to which the data should be sent. This option may be
given multiple times to send the data to more than one write plugin. If the
plugin supports multiple instances, the plugin's instance(s) must also be
specified.

=back

If no plugin is explicitly specified, the values will be sent to all available
write plugins.

Single-instance plugin example:

 <Target "write">
   Plugin "rrdtool"
 </Target>

Multi-instance plugin example:

 <Plugin "write_graphite">
   <Node "foo">
   ...
   </Node>
   <Node "bar">
   ...
   </Node>
 </Plugin>
  ...
 <Target "write">
   Plugin "write_graphite/foo"
 </Target>

=item B<jump>

Starts processing the rules of another chain, see L<"Flow control"> above. If
the end of that chain is reached, or a stop condition is encountered,
processing will continue right after the B<jump> target, i.E<nbsp>e. with the
next target or the next rule. This is similar to the B<-j> command line option
of iptables, see L<iptables(8)>.

Available options:

=over 4

=item B<Chain> I<Name>

Jumps to the chain I<Name>. This argument is required and may appear only once.

=back

Example:

 <Target "jump">
   Chain "foobar"
 </Target>

=back

=head2 Available matches

=over 4

=item B<regex>

Matches a value using regular expressions.

Available options:

=over 4

=item B<Host> I<Regex>

=item B<Plugin> I<Regex>

=item B<PluginInstance> I<Regex>

=item B<Type> I<Regex>

=item B<TypeInstance> I<Regex>

Match values where the given regular expressions match the various fields of
the identifier of a value. If multiple regular expressions are given, B<all>
regexen must match for a value to match.

=item B<Invert> B<false>|B<true>

When set to B<true>, the result of the match is inverted, i.e. all value lists
where all regular expressions apply are not matched, all other value lists are
matched. Defaults to B<false>.

=back

Example:

 <Match "regex">
   Host "customer[0-9]+"
   Plugin "^foobar$"
 </Match>

=item B<timediff>

Matches values that have a time which differs from the time on the server.

This match is mainly intended for servers that receive values over the
C<network> plugin and write them to disk using the C<rrdtool> plugin. RRDtool
is very sensitive to the timestamp used when updating the RRD files. In
particular, the time must be ever increasing. If a misbehaving client sends one
packet with a timestamp far in the future, all further packets with a correct
time will be ignored because of that one packet. What's worse, such corrupted
RRD files are hard to fix.

This match lets one match all values B<outside> a specified time range
(relative to the server's time), so you can use the B<stop> target (see below)
to ignore the value, for example.

Available options:

=over 4

=item B<Future> I<Seconds>

Matches all values that are I<ahead> of the server's time by I<Seconds> or more
seconds. Set to zero for no limit. Either B<Future> or B<Past> must be
non-zero.

=item B<Past> I<Seconds>

Matches all values that are I<behind> of the server's time by I<Seconds> or
more seconds. Set to zero for no limit. Either B<Future> or B<Past> must be
non-zero.

=back

Example:

 <Match "timediff">
   Future  300
   Past   3600
 </Match>

This example matches all values that are five minutes or more ahead of the
server or one hour (or more) lagging behind.

=item B<value>

Matches the actual value of data sources against given minimumE<nbsp>/ maximum
values. If a data-set consists of more than one data-source, all data-sources
must match the specified ranges for a positive match.

Available options:

=over 4

=item B<Min> I<Value>

Sets the smallest value which still results in a match. If unset, behaves like
negative infinity.

=item B<Max> I<Value>

Sets the largest value which still results in a match. If unset, behaves like
positive infinity.

=item B<Invert> B<true>|B<false>

Inverts the selection. If the B<Min> and B<Max> settings result in a match,
no-match is returned and vice versa. Please note that the B<Invert> setting
only effects how B<Min> and B<Max> are applied to a specific value. Especially
the B<DataSource> and B<Satisfy> settings (see below) are not inverted.

=item B<DataSource> I<DSName> [I<DSName> ...]

Select one or more of the data sources. If no data source is configured, all
data sources will be checked. If the type handled by the match does not have a
data source of the specified name(s), this will always result in no match
(independent of the B<Invert> setting).

=item B<Satisfy> B<Any>|B<All>

Specifies how checking with several data sources is performed. If set to
B<Any>, the match succeeds if one of the data sources is in the configured
range. If set to B<All> the match only succeeds if all data sources are within
the configured range. Default is B<All>.

Usually B<All> is used for positive matches, B<Any> is used for negative
matches. This means that with B<All> you usually check that all values are in a
"good" range, while with B<Any> you check if any value is within a "bad" range
(or outside the "good" range).

=back

Either B<Min> or B<Max>, but not both, may be unset.

Example:

 # Match all values smaller than or equal to 100. Matches only if all data
 # sources are below 100.
 <Match "value">
   Max 100
   Satisfy "All"
 </Match>

 # Match if the value of any data source is outside the range of 0 - 100.
 <Match "value">
   Min   0
   Max 100
   Invert true
   Satisfy "Any"
 </Match>

=item B<empty_counter>

Matches all values with one or more data sources of type B<COUNTER> and where
all counter values are zero. These counters usually I<never> increased since
they started existing (and are therefore uninteresting), or got reset recently
or overflowed and you had really, I<really> bad luck.

Please keep in mind that ignoring such counters can result in confusing
behavior: Counters which hardly ever increase will be zero for long periods of
time. If the counter is reset for some reason (machine or service restarted,
usually), the graph will be empty (NAN) for a long time. People may not
understand why.

=item B<hashed>

Calculates a hash value of the host name and matches values according to that
hash value. This makes it possible to divide all hosts into groups and match
only values that are in a specific group. The intended use is in load
balancing, where you want to handle only part of all data and leave the rest
for other servers.

The hashing function used tries to distribute the hosts evenly. First, it
calculates a 32E<nbsp>bit hash value using the characters of the hostname:

  hash_value = 0;
  for (i = 0; host[i] != 0; i++)
    hash_value = (hash_value * 251) + host[i];

The constant 251 is a prime number which is supposed to make this hash value
more random. The code then checks the group for this host according to the
I<Total> and I<Match> arguments:

  if ((hash_value % Total) == Match)
    matches;
  else
    does not match;

Please note that when you set I<Total> to two (i.E<nbsp>e. you have only two
groups), then the least significant bit of the hash value will be the XOR of
all least significant bits in the host name. One consequence is that when you
have two hosts, "server0.example.com" and "server1.example.com", where the host
name differs in one digit only and the digits differ by one, those hosts will
never end up in the same group.

Available options:

=over 4

=item B<Match> I<Match> I<Total>

Divide the data into I<Total> groups and match all hosts in group I<Match> as
described above. The groups are numbered from zero, i.E<nbsp>e. I<Match> must
be smaller than I<Total>. I<Total> must be at least one, although only values
greater than one really do make any sense.

You can repeat this option to match multiple groups, for example:

  Match 3 7
  Match 5 7

The above config will divide the data into seven groups and match groups three
and five. One use would be to keep every value on two hosts so that if one
fails the missing data can later be reconstructed from the second host.

=back

Example:

 # Operate on the pre-cache chain, so that ignored values are not even in the
 # global cache.
 <Chain "PreCache">
   <Rule>
     <Match "hashed">
       # Divide all received hosts in seven groups and accept all hosts in
       # group three.
       Match 3 7
     </Match>
     # If matched: Return and continue.
     Target "return"
   </Rule>
   # If not matched: Return and stop.
   Target "stop"
 </Chain>

=back

=head2 Available targets

=over 4

=item B<notification>

Creates and dispatches a notification.

Available options:

=over 4

=item B<Message> I<String>

This required option sets the message of the notification. The following
placeholders will be replaced by an appropriate value:

=over 4

=item B<%{host}>

=item B<%{plugin}>

=item B<%{plugin_instance}>

=item B<%{type}>

=item B<%{type_instance}>

These placeholders are replaced by the identifier field of the same name.

=item B<%{ds:>I<name>B<}>

These placeholders are replaced by a (hopefully) human readable representation
of the current rate of this data source. If you changed the instance name
(using the B<set> or B<replace> targets, see below), it may not be possible to
convert counter values to rates.

=back

Please note that these placeholders are B<case sensitive>!

=item B<Severity> B<"FAILURE">|B<"WARNING">|B<"OKAY">

Sets the severity of the message. If omitted, the severity B<"WARNING"> is
used.

=back

Example:

  <Target "notification">
    Message "Oops, the %{type_instance} temperature is currently %{ds:value}!"
    Severity "WARNING"
  </Target>

=item B<replace>

Replaces parts of the identifier using regular expressions.

Available options:

=over 4

=item B<Host> I<Regex> I<Replacement>

=item B<Plugin> I<Regex> I<Replacement>

=item B<PluginInstance> I<Regex> I<Replacement>

=item B<TypeInstance> I<Regex> I<Replacement>

Match the appropriate field with the given regular expression I<Regex>. If the
regular expression matches, that part that matches is replaced with
I<Replacement>. If multiple places of the input buffer match a given regular
expression, only the first occurrence will be replaced.

You can specify each option multiple times to use multiple regular expressions
one after another.

=back

Example:

 <Target "replace">
   # Replace "example.net" with "example.com"
   Host "\\<example.net\\>" "example.com"

   # Strip "www." from hostnames
   Host "\\<www\\." ""
 </Target>

=item B<set>

Sets part of the identifier of a value to a given string.

Available options:

=over 4

=item B<Host> I<String>

=item B<Plugin> I<String>

=item B<PluginInstance> I<String>

=item B<TypeInstance> I<String>

<<<<<<< HEAD
=item B<MetaDataSet> I<String> I<String>
=======
=item B<MetaData> I<String> I<String>
>>>>>>> ed985cb9

Set the appropriate field to the given string. The strings for plugin instance
and type instance may be empty, the strings for host and plugin may not be
empty. It's currently not possible to set the type of a value this way.

=back

Example:

 <Target "set">
   PluginInstance "coretemp"
   TypeInstance "core3"
 </Target>

=back

=head2 Backwards compatibility

If you use collectd with an old configuration, i.E<nbsp>e. one without a
B<Chain> block, it will behave as it used to. This is equivalent to the
following configuration:

 <Chain "PostCache">
   Target "write"
 </Chain>

If you specify a B<PostCacheChain>, the B<write> target will not be added
anywhere and you will have to make sure that it is called where appropriate. We
suggest to add the above snippet as default target to your "PostCache" chain.

=head2 Examples

Ignore all values, where the hostname does not contain a dot, i.E<nbsp>e. can't
be an FQDN.

 <Chain "PreCache">
   <Rule "no_fqdn">
     <Match "regex">
       Host "^[^\.]*$"
     </Match>
     Target "stop"
   </Rule>
   Target "write"
 </Chain>

=head1 SEE ALSO

L<collectd(1)>,
L<collectd-exec(5)>,
L<collectd-perl(5)>,
L<collectd-unixsock(5)>,
L<types.db(5)>,
L<hddtemp(8)>,
L<iptables(8)>,
L<kstat(3KSTAT)>,
L<mbmon(1)>,
L<psql(1)>,
L<regex(7)>,
L<rrdtool(1)>,
L<sensors(1)>

=head1 AUTHOR

Florian Forster E<lt>octo@collectd.orgE<gt>

=cut<|MERGE_RESOLUTION|>--- conflicted
+++ resolved
@@ -9410,11 +9410,7 @@
 
 =item B<TypeInstance> I<String>
 
-<<<<<<< HEAD
-=item B<MetaDataSet> I<String> I<String>
-=======
 =item B<MetaData> I<String> I<String>
->>>>>>> ed985cb9
 
 Set the appropriate field to the given string. The strings for plugin instance
 and type instance may be empty, the strings for host and plugin may not be
