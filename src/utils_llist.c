/**
 * collectd - src/utils_llist.c
 * Copyright (C) 2006 Florian Forster <octo at verplant.org>
 *
 * This program is free software; you can redistribute it and/
 * or modify it under the terms of the GNU General Public Li-
 * cence as published by the Free Software Foundation; only
 * version 2 of the Licence is applicable.
 *
 * This program is distributed in the hope that it will be use-
 * ful, but WITHOUT ANY WARRANTY; without even the implied war-
 * ranty of MERCHANTABILITY or FITNESS FOR A PARTICULAR PURPOSE.
 * See the GNU General Public Licence for more details.
 *
 * You should have received a copy of the GNU General Public
 * Licence along with this program; if not, write to the Free
 * Software Foundation, Inc., 675 Mass Ave, Cambridge, MA 02139,
 * USA.
 *
 * Authors:
 *   Florian Forster <octo at verplant.org>
 */

#include "config.h"

#include <stdlib.h>
#include <string.h>

#include "utils_llist.h"

/*
 * Private data types
 */
struct llist_s
{
	llentry_t *head;
	llentry_t *tail;
	int size;
};

/*
 * Public functions
 */
llist_t *llist_create (void)
{
	llist_t *ret;

	ret = (llist_t *) malloc (sizeof (llist_t));
	if (ret == NULL)
		return (NULL);

	memset (ret, '\0', sizeof (llist_t));

	return (ret);
}

void llist_destroy (llist_t *l)
{
	llentry_t *e_this;
	llentry_t *e_next;

	for (e_this = l->head; e_this != NULL; e_this = e_next)
	{
		e_next = e_this->next;
		llentry_destroy (e_this);
	}

	free (l);
}

llentry_t *llentry_create (char *key, void *value)
{
	llentry_t *e;

	e = (llentry_t *) malloc (sizeof (llentry_t));
	if (e)
	{
		e->key   = key;
		e->value = value;
		e->next  = NULL;
	}

	return (e);
}

void llentry_destroy (llentry_t *e)
{
	free (e);
}

void llist_append (llist_t *l, llentry_t *e)
{
	e->next = NULL;

	if (l->tail == NULL)
		l->head = e;
	else
		l->tail->next = e;

	l->tail = e;

	++(l->size);
}

void llist_prepend (llist_t *l, llentry_t *e)
{
	e->next = l->head;
	l->head = e;
<<<<<<< HEAD
	++(l->size);
=======

	if (l->tail == NULL)
		l->tail = e;
>>>>>>> 3b915093
}

void llist_remove (llist_t *l, llentry_t *e)
{
	llentry_t *prev;

	prev = l->head;
	while ((prev != NULL) && (prev->next != e))
		prev = prev->next;

	if (prev != NULL)
		prev->next = e->next;
	if (l->head == e)
		l->head = e->next;
	if (l->tail == e)
		l->tail = prev;

	--(l->size);
}

int llist_size (llist_t *l)
{
	return (l ? l->size : 0);
}

llentry_t *llist_search (llist_t *l, const char *key)
{
	llentry_t *e;

	for (e = l->head; e != NULL; e = e->next)
		if (strcmp (key, e->key) == 0)
			break;

	return (e);
}

llentry_t *llist_head (llist_t *l)
{
	return (l->head);
}

llentry_t *llist_tail (llist_t *l)
{
	return (l->tail);
}<|MERGE_RESOLUTION|>--- conflicted
+++ resolved
@@ -106,13 +106,11 @@
 {
 	e->next = l->head;
 	l->head = e;
-<<<<<<< HEAD
-	++(l->size);
-=======
 
 	if (l->tail == NULL)
 		l->tail = e;
->>>>>>> 3b915093
+
+	++(l->size);
 }
 
 void llist_remove (llist_t *l, llentry_t *e)
