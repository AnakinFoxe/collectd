--- conflicted
+++ resolved
@@ -52,7 +52,6 @@
 
 #include <yajl/yajl_gen.h>
 #include <yajl/yajl_parse.h>
-#include <yajl/yajl_tree.h>
 #if HAVE_YAJL_YAJL_VERSION_H
 # include <yajl/yajl_version.h>
 #endif
@@ -288,7 +287,7 @@
   rewind(f);
   buffer = malloc(size + 1);
   if (buffer == NULL) {
-    ERROR("write_gcm: wg_read_all_bytes: Memory allocation failed");
+    ERROR("write_gcm: wg_read_all_bytes: malloc failed");
     goto leave;
   }
 
@@ -2181,25 +2180,12 @@
   }
   const char *url = metadata_agent_url != NULL ?
       metadata_agent_url : metadata_agent_default_url;
-<<<<<<< HEAD
-  char *response_buffer = (char *)
-      calloc(METADATA_RESPONSE_BUFFER_SIZE, sizeof(char));
-  if (response_buffer == NULL) {
-    ERROR("write_gcm: wg_monitored_resource_create_from_metadata_agent:"
-          "calloc failed.");
-    return NULL;
-  }
-  size_t url_size = strlen(url) + strlen(resource_id) +
-      strlen("/monitoredResource/") + 1;
-  char query[url_size];
-=======
   size_t url_size = strlen(url) + strlen(resource_id) +
       strlen("/monitoredResource/") + 1;
   char query[url_size];
   const char **headers = NULL;
   const char *body = NULL;
   int num_headers = 0;
->>>>>>> 2486db8c
   int written = ssnprintf(query, url_size, "%s/monitoredResource/%s", url,
                     resource_id);
   DEBUG("write_gcm: wg_monitored_resource_create_from_metadata_agent: "
@@ -2210,14 +2196,6 @@
   if (url_size - written != 1) {
     ERROR("write_gcm: wg_monitored_resource_create_from_metadata_agent: "
           "Could not create Metadata Agent URL.");
-<<<<<<< HEAD
-    sfree(response_buffer);
-    return NULL;
-  }
-
-  wg_curl_get_or_post(response_buffer, METADATA_RESPONSE_BUFFER_SIZE, query,
-                      NULL, NULL, 0);
-=======
     goto error;
   }
   char *response_buffer = (char *)
@@ -2230,17 +2208,13 @@
 
   wg_curl_get_or_post(response_buffer, METADATA_RESPONSE_BUFFER_SIZE, query,
                       body, headers, num_headers);
->>>>>>> 2486db8c
   monitored_resource_t *resource = parse_monitored_resource(response_buffer,
       METADATA_RESPONSE_BUFFER_SIZE, project_id);
    sfree(response_buffer);
    return resource;
-<<<<<<< HEAD
-=======
 
  error:
    return NULL;
->>>>>>> 2486db8c
 }
 
 typedef struct {
@@ -2309,53 +2283,6 @@
                                               num_labels);
 }
 
-<<<<<<< HEAD
-static monitored_resource_t *parse_monitored_resource(char *metadata,
-    int metadata_size, const char *project_id) {
-  char errbuf[1024];
-  monitored_resource_t *response = NULL;
-  yajl_val node = yajl_tree_parse(metadata, errbuf, sizeof(errbuf));
-  if (node == NULL) {
-    if (strlen(errbuf)) {
-      DEBUG("write_gcm: parse_monitored_resource %s", errbuf);
-    } else {
-      DEBUG("write_gcm: parse_monitored_resource: Invalid JSON response.");
-    }
-    goto finish;
-  }
-  {
-    const char * type_path[] = {"type", (const char *) 0};
-    const char * labels_path[] = {"labels", (const char *) 0};
-    char *type;
-    yajl_val type_v = yajl_tree_get(node, type_path, yajl_t_string);
-    yajl_val labels_v = yajl_tree_get(node, labels_path, yajl_t_object);
-    if (type_v && YAJL_IS_STRING(type_v)) {
-      type = YAJL_GET_STRING(type_v);
-    } else {
-      ERROR("write_gcm: wg_parse_monitored_resource: %s not correctly defined.",
-            type_path[0]);
-      goto finish;
-    }
-    size_t num_values;
-    if (labels_v && YAJL_IS_OBJECT(labels_v)) {
-      num_values = labels_v->u.object.len;
-    } else {
-      ERROR("write_gcm: wg_parse_monitored_resource: No such node %s.\n",
-            labels_path[0]);
-      goto finish;
-    }
-    label_t labels[num_values];
-    for (int i = 0; i < num_values; i++) {
-      labels[i].key = *(labels_v->u.object.keys + i);
-      labels[i].value = YAJL_GET_STRING(*(labels_v->u.object.values + i));
-    }
-    response = monitored_resource_create_from_array(type, project_id, labels,
-                   num_values);
-  }
-
- finish:
-  yajl_tree_free(node);
-=======
 typedef struct {
   char *type;
   _Bool processing_labels;
@@ -2478,7 +2405,6 @@
   }
   llist_destroy(ctx.label_list);
   yajl_free(handle);
->>>>>>> 2486db8c
   return response;
 }
 
@@ -3830,7 +3756,7 @@
 } wg_payload_hook_t;
 
 static void *wg_process_queue(wg_context_t *ctx, wg_queue_t *queue,
-    wg_stats_t *stats) {
+                              wg_stats_t *stats) {
 
   // Keeping track of the base values for derivative values.
   c_avl_tree_t *deriv_tree = wg_deriv_tree_create();
@@ -4023,11 +3949,7 @@
 static c_avl_tree_t *wg_group_payloads_by_host(wg_payload_t *head, int *count) {
   c_avl_tree_t *host_tree = c_avl_create((
       int (*)(const void*, const void*))&strcmp);
-<<<<<<< HEAD
-  if (host_tree == NULL) return NULL;
-=======
   if (host_tree == NULL) goto leave;
->>>>>>> 2486db8c
   int host_count = 0;
   while (head != NULL) {
     const char *host = head->key.host;
@@ -4042,10 +3964,7 @@
       hook->payload = head;
       if (c_avl_insert(host_tree, (void *) host, (void *) hook) < 0) {
         ERROR("write_gcm: wg_group_by_host tree insert failed");
-<<<<<<< HEAD
-=======
         sfree(hook);
->>>>>>> 2486db8c
         goto leave;
       }
       wg_payload_t *next = head->next;
@@ -4090,26 +4009,16 @@
       return -1;
     }
     DEBUG("write_gcm: next distinct segment has size %d", distinct_size);
-<<<<<<< HEAD
-    c_avl_tree_t *host_tree = wg_group_payloads_by_host(
-        distinct_list, &num_hosts);
-=======
     c_avl_tree_t *host_tree =
         wg_group_payloads_by_host(distinct_list, &num_hosts);
->>>>>>> 2486db8c
     if (num_hosts == -1) {
       ERROR("write_gcm: wg_group_payloads_by_host failed.");
       wg_payload_destroy(residual_list);
       return -1;
     }
     while (c_avl_pick(host_tree, (void **) &resource_id, (void **) &hook) == 0) {
-<<<<<<< HEAD
-      DEBUG("write_gcm: Dispatching payloads for host %s", resource_id);
-      wg_payload_t *list = ((wg_payload_hook_t *) hook)->payload;
-=======
       DEBUG("write_gcm: Dispatching payloads for hostname %s", resource_id);
       wg_payload_t *list = hook->payload;
->>>>>>> 2486db8c
       int result = wg_transmit_unique_segment(ctx, queue, list);
       if (result == -2) {
         WARNING("write_gcm: Dropped payload with hostname: %s", resource_id);
@@ -4151,30 +4060,6 @@
 }
 
 // Determines which Monitored Resource to use for the payload being dispatched.
-<<<<<<< HEAD
-static int wg_determine_monitored_resource_for_payload(
-    const char *host, monitored_resource_t **response_ptr,
-    const wg_context_t *ctx) {
-  int result = -1;
-  monitored_resource_t *resource = NULL;
-  if (host != NULL && ctx->enable_metadata_agent) {
-    resource =
-        wg_monitored_resource_create_from_metadata_agent(
-            ctx->metadata_agent_url, ctx->resource->project_id, host);
-  }
-  if (resource != NULL) {
-    *response_ptr = resource;
-    result = 0;
-  } else {
-    char *instance_id =
-        wg_get_instance_id_from_monitored_resource(ctx->resource);
-    if (instance_id != NULL && strcmp(instance_id, host) == 0) {
-        *response_ptr = ctx->resource;
-        result = 0;
-    }
-  }
-  return result;
-=======
 static monitored_resource_t *wg_determine_monitored_resource_for_payload(
     const char *host, const wg_context_t *ctx) {
   monitored_resource_t *resource = NULL;
@@ -4192,7 +4077,6 @@
       return ctx->resource;
   }
   return NULL;
->>>>>>> 2486db8c
 }
 
 static int wg_transmit_unique_segment(const wg_context_t *ctx,
@@ -4212,14 +4096,9 @@
     goto leave;
   }
   const char *host = list->key.host;
-<<<<<<< HEAD
-  monitored_resource_t *resource = NULL;
-  if (wg_determine_monitored_resource_for_payload(host,&resource, ctx) != 0) {
-=======
   monitored_resource_t *resource =
       wg_determine_monitored_resource_for_payload(host, ctx);
   if (resource == NULL) {
->>>>>>> 2486db8c
     result = -2;
     goto leave;
   }
@@ -4324,11 +4203,7 @@
 
     }
 
-<<<<<<< HEAD
-    if (resource != ctx->resource) sfree(resource);
-=======
     if (resource != ctx->resource) wg_monitored_resource_destroy(resource);
->>>>>>> 2486db8c
     sfree(json);
     json = NULL;
 
