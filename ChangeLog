<<<<<<< HEAD
2013-01-27, Version 5.2.1
	* Build system: "make distcheck" has been fixed. Build fixes Solaris
	  and systems without gcrypt. Thanks to Yves Mettier for his patches.
	* collectd: The complaint mechanism was fixed. It reported messages
	  more frequently than intended.
	* collectd-tg: A manual page has been added.
	* dns plugin: Build issues on FreeBSD have been fixed. Thanks to
	  Ed Schouten for his patch.
	* ethstat plugin: Fix the "Map" config option. An incorrectly used
	  character pointer may lead to a segmentation fault.
	* network plugin: Build issues on FreeBSD have been fixed. Thanks to
	  Ed Schouten for his patch.
	* postgresql plugin: A memory leak in the writing code has been fixed.
	  A use-after-free issue that happened when more than one database was
	  configured was fixed. Thanks to Sebastian Harl for fixing these
	  problems.
	* redis plugin: A build failure has been fixed. Thanks to Pierre-Yves
	  Ritschard for his patch.
	* varnish plugin: Fix a problem with instances without name.
	* write_graphite plugin: A regression which rendered the
	  "SeparateInstances" and "AlwaysAppendDS" options unusable has been
	  fixed. A failed assertion when using types with many data sources
	  has been fixed. Improve reporting of connection errors to not spam
	  log files too much. Thanks to Pierre-Yves Ritschard for reporting
	  the logging problem.
	* zfs_arc plugin: Fix the type used for mutex misses. Thanks to Yves
	  Mettier for reporting this bug.

2012-11-17, Version 5.2.0
	* collectd: The performance of the LISTVAL command has been improved.
	  Thanks to Yves Mettier for the patch.
	* collectd: The possibility to configure the collection interval on a
	  per-plugin basis has been added. Huge thanks to Sebastian Harl for
	  his work.
	* collectd-tg: This new binary allows to generate random but real
	  looking collectd network traffic. This can be used to load-test new
	  plugin, for example.
	* libcollectdclient: Code for constructing and sending network packets
	  in the binary format has been added.
	* aggregation plugin: This new plugin allows to aggregate multiple
	  value lists into one.
	* amqp and write_http plugins: Meta data is now included in the JSON
	  output format. Thanks to Mark Wong for the patch.
	* amqp plugin: Support for "Graphite" output has been added. Thanks to
	  Thomas Meson for the patch.
	* contextswitch plugin: Support for AIX has been added. Thanks to
	  Manuel Rozada for his patch.
	* disk plugin: The "UseBSDName" config option has been added to the
	  Mac OS X version.
	* GenericJMX plugin: Automatically determine the host name if it isn't
	  configured.
	* libvirt plugin: The "number" interface format has been added. Thanks
	  to "Davide Guerri" for the patch.
	* memcached plugin: Support for multiple connections has been added.
	  Thanks to Nicolas Szalay for the patch.
	* ntpd plugin: The "IncludeUnitID" config option has been added. The
	  behavior when a peer is unreachable has been improved. Thanks to
	  Johan Kiviniemi for the patches.
	* oracle plugin: The "Host" config option has been added.
	* pf plugin: This new plugin allows to collect statistics from BSD's
	  packet filter "pf". Thanks to Pierre-Yves Ritschard and Stefan Rinkes
	  for their work.
	* postgresql plugin: The "Instance" config option has been added.
	  Support for writing values to a PostgreSQL database has been added.
	  Thanks to Sebastian Harl for the patches.
	* processes plugin: Support for Solaris has been added. Thanks to
	  Cosmin Ioiart for the patch.
	* redis plugin: Support for authenticating via password has been added.
	  Thanks to biancalana for the patch.
	* rrdcached plugin: The "HeartBeat", "RRARows", "RRATimespan",
	  "StepSize" and "XFF" config options have been added.
	* swap plugin: The "ReportBytes" config option has been added. The AIX
	  version now also exports "reserved" pages and swap-in / swap-out
	  "traffic". Thanks to Manuel Rozada for the patch.
	* tcpconns plugin: Use a netlink socket rather than reading from /proc
	  for improved performance. Thanks to Michael Stapelberg for the patch.
=======
2013-04-08, Version 5.1.3
	* Build system: A bad interaction between the Java detection code and
	  libltdl has been fixed. Thanks to Dave Cottlehuber for his patch.
	* collectd: Fixed read callback scheduling at startup.
	* apache, ascent, bind, curl, curl_json, curl_xml, nginx and
	  write_http plugins: Portability fixes, protection from infinite
	  redirect loops, improved error handling and incorrect dereferences
	  have been fixed. Most of these are related to the cURL library.
	  Thanks to Dan Fandrich for his patches.
	* logfile plugin: Flush the output file handle. This works around
	  caching when logging to STDOUT and redirecting into a file. Thanks
	  to Nathan Huff for the patch.
	* mysql plugin: Fix a memory leak in the error handling. Thanks to
	  Tomas Doran for his patch.
	* netapp plugin: Fix the interval with which values are dispatched.
	* network plugin: Build issues under FreeBSD and initialization have
	  been fixed. Thanks to Ed Schouten for his patch.
	* nfs plugin: A compilation problem has been fixed.
	* notify_email plugin: Add a character set to the mail header. Thanks
	  to Manuel Cissé for his patch.
	* rrdcached plugin: Connect to the daemon from the read callback.
	* snmp plugin: Matching of SNMP subtrees has been improved. Thanks to
	  "jkrabbe" for the patch.
	* thermal plugin: The initialization of dispatched value lists has
	  been fixed. Thanks to Markus Knetschke for his patch.
	* unixsock plugin: Parsing of options with an underscore, e.g.
	  "plugin_instance" has been fixed. Thanks to Tommie Gannert for his
	  patch.
>>>>>>> 3b168699

2013-01-25, Version 5.1.2
	* Build system: "make distcheck" has been fixed. Thanks to Yves
	  Mettier for his patches.
	* collectd: The complaint mechanism was fixed. It reported messages
	  more frequently than intended.
	* dns plugin: Build issues on FreeBSD have been fixed. Thanks to
	  Ed Schouten for his patch.
	* ethstat plugin: Fix the "Map" config option. An incorrectly used
	  character pointer may lead to a segmentation fault.
	* network plugin: Build issues on FreeBSD have been fixed. Thanks to
	  Ed Schouten for his patch.
	* varnish plugin: Fix a problem with instances without name.
	* write_graphite: Improve reporting of connection errors to not spam
	  log files too much. Thanks to Pierre-Yves Ritschard for reporting
	  this problem.
	* zfs_arc plugin: Fix the type used for mutex misses. Thanks to Yves
	  Mettier for reporting this bug.

2012-11-11, Version 5.1.1
	* collectd: Create new directories with mode 0777 and let umask remove
	  unwanted permission bits.
	* collectd: Build issues have been fixed.
	* collectd: An incorrect assertion has been fixed in some common code
	  for Solaris. This should resolve pseudo-random assertion failures
	  under Solaris. Thanks to Jeff Blane for his help debugging this.
	* collectd: A couple of memory leaks through PThread thread attributes
	  have been fixed. Thanks to Gerrie Roos for fixing these.
	* collectdctl: Fix PUTVAL for data sets with multiple data sources.
	  Thanks to Cyril Feraudet for reporting this problem.
	* contrib/migrate-4-5.px: Handle to "df" to "df_complex" conversion
	  correctly.
	* apcups plugin: Improve the reconnect behavior.
	* curl_xml plugin: The "Host" setting was silently ignored. Thanks to
	  Fabien Wernli for fixing this.
	* df plugin: Ignore "rootfs" devices under Linux to avoid having them
	  reported twice. Thanks to Brune Prémont for fixing this.
	* disk plugin: Fix incorrect computation of read and write latency (the
	  "disk_time" type). Previously, the numbers reported where too small
	  by a factor of "interval", e.g. when the interval is set to 10
	  seconds, the values were too low by a factor of 10. Thanks to Manuel
	  Sanmartin for reporting this problem.
	* dns plugin: A build issue under Solaris has been fixed. A erroneous
	  define that could lead to the reporting of bad data has been fixed by
	  Daniel Sutto.
	* ethstat plugin: An off-by-one error and potential use of
	  uninitialized memory has been fixed. Thanks to Mark Voelker for
	  reporting these problems.
	* memcachec plugin: A bug in the configuration handling has been fixed.
	  Thanks to Pascal Hofmann for fixing this issue.
	* mysql plugin: Fix a bug when registering multiple databases. Thanks
	  to Sebastian Harl for fixing this.
	* netapp plugin: Correctly close the connection on communication
	  errors.
	* netlink plugin: The function used to query statistics has been
	  changed to be more in line with iproute2's behavior. Thanks to
	  "KIvosak" for the patch.
	* network plugin: Initialization of libgcrypt has been fixed. Thanks to
	  Chris Lundquist for his patch.
	* oracle plugin: Error messages have been improved.
	* ping plugin: Don't enter the exponential back-off mode when
	  ping_send() fails. This should make recovery after a network failure
	  much faster.
	* python plugin: Memory leaks have been fixed. Thanks to Tommie Gannert
	  and Sven Trenkel for fixing this.
	* redis plugin: Fix a compilation problem on FreeBSD. Thanks to
	  "biancalana" for the fix.
	* rrdtool plugin: Fix an out-of-bounds array access when printing a
	  warning message. Thanks to Will Hawkins for fixing this bug.
	* snmp plugin: Support for the SNMP_ENDOFMIBVIEW return value has been
	  added. Support for more complex / unusual MIBs / subtrees has been
	  added. Thanks to Mark Juric to test the changes and point out these
	  problems.
	* varnish plugin: Support for multiple instances of Varnish 3 has been
	  fixed. Thanks to Jonathan Huot for the patch.
	* write_mongodb plugin: Add compatibility with libmongo 0.6.0 and
	  later. Thanks to Chris Lundquist for this patch.

2012-04-01, Version 5.1.0
	* Build system, iptables plugin: The shipped version of libiptc has
	  been removed.
	* collectd-nagios: A list of value lists can now be queried using
	  "-n LIST". Thanks to Sebastian Harl for his patches.
	* bind plugin: The "ParseTime" option has been added. It allows to use
	  the system time rather than the time reported by BIND.
	* curl, memcachec, tail plugins: The "ExcludeRegexp" option has been
	  added. Thanks to Peter Warasin for his initial patch.
	* ethstat plugin: The new "ethstat" plugin reads performance statistics
	  directly from ethernet cards. Thanks to Cyril Feraudet for his patch.
	* GenericJMX plugin: Support for querying MBean "Operations" (in
	  addition to "Attributes") has been added. Thanks to Pierre-Yves
	  Ritschard for his patch.
	* irq plugin: The selection / ignore code now uses the default
	  ignorelist infrastructure, providing the standard feature set, e.g.
	  regex matching.
	* md plugin: The new "md" plugin reports the number of disks in various
	  states in Linux software RAID devices. Thanks to Michael Hanselmann
	  for his patch.
	* modbus plugin: Support for signed integer register types has been
	  added.
	* nfs plugin: Support for Solaris has been added. Thanks to Cosmin
	  Ioiart for his patch.
	* numa plugin: The new "numa" plugin reports statistics of the
	  Non-Uniform Memory Access (NUMA) subsystem of Linux.
	* processes plugin: Various fixes for the FreeBSD implementation.
	  Thanks to Phil Kulin for his patch.
	* rrdcached plugin: Passing flushes to the caching daemon has been
	  added.
	* sensors plugin: The initialization code has been improved. Thanks to
	  Henrique de Moraes Holschuh for his patch.
	* swap plugin: The "ReportByDevice" option has been added.
	* syslog plugin: Support for writing notifications has been added.
	  Thanks to Fabien Wernli for his patch.
	* tcpconns plugin: Support for AIX has been added. Thanks to Manuel
	  Luis Sanmartín Rozada for his patch.
	* threshold plugin: The "PersistOK" option has been added. Thanks to
	  Aaron Brady for his patch.
	* varnish plugin: Support for Varnish 3.0 has been added. Thanks to
	  Jérôme Renard for his patches.
	* write_mongodb plugin: The new "write_mongodb" plugin writes value
	  lists to MongoDB, a shema-less database. Thanks to Akkarit Sangpetch
	  and Chris Lundquist for their work.
	* write_graphite plugin: The new "write_graphite" plugin writes value
	  lists to Carbon, the storage layer of the Graphite time-series
	  database. Thanks to Scott Sanders and Pierre-Yves Ritschard for their
	  work.
	* zfs_arc plugin: Several new statistics have been added. Thanks to
	  Aurelien Rougemont for his patches.
	* scale target: Support for scaling specific data sources only has been
	  added. Thanks to Gerrie Roos for his patch.

2012-11-11, Version 5.0.5
	* collectd: Create new directories with mode 0777 and let umask remove
	  unwanted permission bits.
	* collectd: Build issues have been fixed.
	* collectd: An incorrect assertion has been fixed in some common code
	  for Solaris. This should resolve pseudo-random assertion failures
	  under Solaris. Thanks to Jeff Blane for his help debugging this.
	* collectd: A couple of memory leaks through PThread thread attributes
	  have been fixed. Thanks to Gerrie Roos for fixing these.
	* collectdctl: Fix PUTVAL for data sets with multiple data sources.
	  Thanks to Cyril Feraudet for reporting this problem.
	* contrib/migrate-4-5.px: Handle to "df" to "df_complex" conversion
	  correctly.
	* apcups plugin: Improve the reconnect behavior.
	* curl_xml plugin: The "Host" setting was silently ignored. Thanks to
	  Fabien Wernli for fixing this.
	* df plugin: Ignore "rootfs" devices under Linux to avoid having them
	  reported twice. Thanks to Brune Prémont for fixing this.
	* disk plugin: Fix incorrect computation of read and write latency (the
	  "disk_time" type). Previously, the numbers reported where too small
	  by a factor of "interval", e.g. when the interval is set to 10
	  seconds, the values were too low by a factor of 10. Thanks to Manuel
	  Sanmartin for reporting this problem.
	* dns plugin: A build issue under Solaris has been fixed. A erroneous
	  define that could lead to the reporting of bad data has been fixed by
	  Daniel Sutto.
	* memcachec plugin: A bug in the configuration handling has been fixed.
	  Thanks to Pascal Hofmann for fixing this issue.
	* mysql plugin: Fix a bug when registering multiple databases. Thanks
	  to Sebastian Harl for fixing this.
	* netapp plugin: Correctly close the connection on communication
	  errors.
	* netlink plugin: The function used to query statistics has been
	  changed to be more in line with iproute2's behavior. Thanks to
	  "KIvosak" for the patch.
	* network plugin: Initialization of libgcrypt has been fixed. Thanks to
	  Chris Lundquist for his patch.
	* oracle plugin: Error messages have been improved.
	* ping plugin: Don't enter the exponential back-off mode when
	  ping_send() fails. This should make recovery after a network failure
	  much faster.
	* python plugin: Memory leaks have been fixed. Thanks to Tommie Gannert
	  and Sven Trenkel for fixing this.
	* redis plugin: Fix a compilation problem on FreeBSD. Thanks to
	  "biancalana" for the fix.
	* rrdtool plugin: Fix an out-of-bounds array access when printing a
	  warning message. Thanks to Will Hawkins for fixing this bug.
	* snmp plugin: Support for the SNMP_ENDOFMIBVIEW return value has been
	  added. Support for more complex / unusual MIBs / subtrees has been
	  added. Thanks to Mark Juric to test the changes and point out these
	  problems.

2012-04-01, Version 5.0.4
	* Build system: Fix the use of a libltdl macro. Thanks to Clemens Lang
	  for fixing this. Adresses some issues with building the iptables
	  plugin under Gentoo.
	* libcollectdclient: A memory leak in the lcc_getval() function has
	  been fixed. Thanks to Jason Schmidlapp for finding and fixing this
	  issue.
	* bind plugin: The use of 'QType" types has been fixed.
	* df plugin: Fixed compiler issue under Mac OS X 10.7.
	* conntrack plugin: Support zero as legitimate value. Thanks to Louis
	  Opter for his patch.
	* memcached plugin: Increased the size of a static buffer, which was
	  truncating status messages form memcached. Thanks to Timon for the
	  patch.
	* network plugin: Forwarding of notifications has been disabled. This
	  was a contition not checked for before, which may retult in an
	  endless loop.
	* processes plugin: Support for process names with spaces has been
	  added to the Linux implementation. Thanks to Darrell Bishop for his
	  patch.
	* perl plugin: A race condition in several callbacks, including log and
	  write callbacks, has been fixed. Thanks to "Rrpv" for reporting this
	  bug.
	* snmp plugin: A bug when casting unsigned integers to gauge values has
	  been fixed: Unsigned integers would be cast to a signed integer and
	  then to a gauge, possibly resulting in a negative value.
	* tcpconns plugin: Compilation with newer versions of the FreeBSD
	  runtime has been fixed.

2012-02-19, Version 5.0.3
	* Build system: Fix problems when building the ipvs and iptables
	  plugins. Thanks to Sebastian Harl for his patch. A bashism in the
	  version-gen.sh script has been fixed. Thanks to Jo-Philipp Wich for
	  his patch.
	* csv and rrdtool plugins: Print a more helpful error message when the
	  DataDir is a symlink pointing to a non-existing location. Thanks to
	  Jonathan Nieder for his patch.
	* exec plugin: Fix a problem when using select(2) to read from file
	  handles. Thanks to Gerrie Roos for his patch.
	* network plugin: An incorrect error message in the handling of the
	  "Interface" configuration option has been fixed. Thanks to Gerrie
	  Roos for his patch.
	* oracle plugin: A potential endless loop in the error handling has
	  been fixed.
	* python plugin: A crash bug in the configuration handling has been
	  fixed. Thanks to Sven Trenkel for his patch.
	* interfaces plugin: The change which was supposed to ignore "bogus"
	  interfaces has been reverted, since it ignored legit interfaces, such
	  as bonding pseudo-devices as well.

2012-01-21, Version 5.0.2
	* curl_xml plugin: Fix handling of file:// and other URLs (which don't
	  follow HTTP status codes). Thanks to Fabien Wernli for his patch!
	* df plugin: Fix handling of negative "available" counts. This can
	  occur with some file systems, for example UFS. Thanks to Toni Ylenius
	  for his patch.
	* interface plugin: "mac" interfaces are now ignored on Solaris. These
	  pseudo-interfaces occur multiple times, causing warnings. Also switch
	  to 64-bit counters on Solaris, improving overflow behavior for
	  high-speed interfaces. Thanks to Eddy Geez and Fabien Wernli for
	  their patches.
	* memory plugin: Account kernel and unused memory under Solaris. Thanks
	  to Fabien Wernli for his patch.
	* network plugin: A bug in the interaction between the Network plugin
	  and filter chains has been fixed: When a filter modified a field such
	  as the hostname, subsequent values in the same network packets could
	  have ended up using the modified name rather than the original name.
	  Thanks to Sebastian Harl for identifying the problem.
	* oracle plugin: A memory leak has been fixed in the parameter handling.
	* python plugin: A memory leak has been fixed. Thanks to Sven Trenkel
	  for fixing this bug!

2011-10-07, Version 5.0.1
	* collectd: A mutex leak has been fixed in the meta data code. Thanks
	  to Rafal Lesniak for his patch.
	* collectd: Compatibility fixes for GCC 4.6 have been applied. Thanks
	  to Peter Green for his patch.
	* csv plugin: The line buffer size has been increased. Thanks to Colin
	  McCabe for the patch.
	* curl_json plugin: Don't use the "parent" node to build the type
	  instance, if it is empty. Compatibility with libyajl 2 has been
	  added. Thanks to "spupykin" of the Arch Linux project for the initial
	  code. Formatting of time has been fixed in the JSON module.
	* exec plugin: Fix the timestamp value passed to notification scripts.
	  Thanks to Alexander Kovalenko for fixing this.
	* iptables plugin: Fix linking with some versions of libiptc.
	* irq plugin: Fix support for interrupts under Linux. The old code
	  assumed that interrupts have a numeric value -- this is no longer
	  true for Linux. Thanks to Bostjan Skufca for implementing this.
	* notify_desktop plugin: Compatibility with libnotify 0.7 has been
	  added. Thanks to Samuli Suominen for his patch.
	* processes plugin: Fix handling of regular expressions containing
	  spaces. Thanks for Sebastian Harl for fixing this.
	* rrdtool, rrdcached plugins: Improve precision of the XFF parameter.
	  Previously, values like 0.999 would have been rounded to 1.0. Thanks
	  to Francois-Xavier Bourlet for fixing this.
	* varnish plugin: Fix data type handling of some metrics. Some values
	  were submitted as gauge even though they were derives.
	* Various plugin: Set a multi-threading flag in libcurl. Thanks to Mike
	  Flisher for the fix.

2011-03-28, Version 5.0.0
	* collectd: The "FQDNLookup" option is now enabled by default.
	* collectd: The internal representation of time has been changed to
	  allow a higher accuracy than one second.
	* collectdcmd: This new command line utility can send various commands
	  to collectd using the UnixSock plugin. Thanks to Håkon Dugstad
	  Johnsen and Sebastian Harl for their code.
	* collectd-nagios: The "-m" option has been implemented (treat NaNs as
	  critical).
	* collectd-tg: Traffic generator creating bogus network traffic
	  compatible to the Network plugin. This utility can be used to
	  stress-test new write plugins and collectd in general.
	* libcollectdclient: Creating and sending network packets has been
	  added to the collectd client library.
	* All data sets: The data source name of all data sets with exactly
	  one data source has been changed to "value".
	* All plugins: All "counter" data sources have been converted to
	  "derive" data sources. All plugins now use "derive" by default, but
	  plugins such as the network plugin can still handle "counter", of
	  course. The minimum value of all derive data sources is zero, the
	  maximum value is unspecified.
	* amqp plugin: The new AMQP plugin can send data to and receive data
	  from an AMQP broker. Thanks to Sebastien Pahl for his code.
	* apache plugin: Backwards compatibility code has been removed.
	  Support for the IBM HTTP Server has been added. Thanks to Manuel
	  Luis Sanmartín Rozada for his patch.
	* contextswitch plugin: Support for sysctlbyname(3) has been added.
	  Thanks to Kimo Rosenbaum for his patch.
	* df plugin: The default behavior has been changed to be equivalent to
	  the "ReportReserved" behavior of v4.
	* dns plugin: Improved RFC 1035 name parsing has been imported from
	  "dnstop".
	* exec plugin: Backwards compatibility code has been removed.
	* GenericJMX plugin: The "InstancePrefix" option has been added to
	  "Connection" blocks.
	* hddtemp plugin: The "TranslateDevicename" config option has been
	  removed.
	* interface plugin: Use the "plugin instance" to store the interface
	  value.
	* libvirt plugin: The "InterfaceFormat" option has been added. Thanks
	  to Ruben Kerkhof for his patch.
	* lpar plugin: New plugins for "logical partitions", a virtualization
	  technique of POWER CPUs. Thanks to Aurélien Reynaud for his code and
	  patience.
	* modbus plugin: Support for libmodbus 2.9.2 has been added and the
	  license has been changed to LGPLv2.1.
	* mysql plugin: Backwards compatibility code has been removed. The
	  data sets used have been improved.
	* network plugin: The default buffer size has been increased to
	  1452 bytes.
	* perl plugin: Backwards compatibility code has been removed.
	* postgresql plugin: Backwards compatibility code has been removed.
	* redis plugin: Plugin for collecting statistics from Redis, a key-
	  value store, has been added. Thanks to Andres J. Diaz for his code.
	* swap plugin: Implement collection of physical and virtual memory
	  statistics under Solaris. The new default is collecting physical
	  memory. Thanks to Aurélien Reynaud for his patches.
	* threshold plugin: The threshold configuration has been moved into
	  this separate plugin.
	* unixsock plugin: The "DeleteSocket" option has been added.
	* varnish plugin: The new Varnish plugin reads statistics from
	  Varnish, a web accelerator. Thanks to Jérôme Renard and Marc
	  Fournier for their contributions.
	* write_redis: New plugin for writing data to Redis, a key-value
	  store.
	* zfs_arc plugin: The data sets have been replaced by more elegant
	  alternatives.
	* v5upgrade target: Target for converting v4 data sets to the v5
	  schema.

2013-04-07, Version 4.10.9
	* Build system: A bad interaction between the Java detection code and
	  libltdl has been fixed. Thanks to Dave Cottlehuber for his patch.
	* apache, ascent, bind, curl, curl_json, curl_xml, nginx and
	  write_http plugins: Portability fixes, protection from infinite
	  redirect loops, improved error handling and incorrect dereferences
	  have been fixed. Most of these are related to the cURL library.
	  Thanks to Dan Fandrich for his patches.
	* logfile plugin: Flush the output file handle. This works around
	  caching when logging to STDOUT and redirecting into a file. Thanks
	  to Nathan Huff for the patch.
	* network plugin: Build issues under FreeBSD and initialization have
	  been fixed. Thanks to Ed Schouten for his patch.
	* mysql plugin: Fix a memory leak in the error handling. Thanks to
	  Tomas Doran for his patch.
	* thermal plugin: The initialization of dispatched value lists has
	  been fixed. Thanks to Markus Knetschke for his patch.
	* unixsock plugin: Parsing of options with an underscore, e.g.
	  "plugin_instance" has been fixed. Thanks to Tommie Gannert for his
	  patch.

2012-11-11, Version 4.10.8
	* collectd: Create new directories with mode 0777 and let umask remove
	  unwanted permission bits.
	* collectd: Build issues have been fixed.
	* collectd: An incorrect assertion has been fixed in some common code
	  for Solaris. This should resolve pseudo-random assertion failures
	  under Solaris. Thanks to Jeff Blane for his help debugging this.
	* collectd: A couple of memory leaks through PThread thread attributes
	  have been fixed. Thanks to Gerrie Roos for fixing these.
	* apcups plugin: Improve the reconnect behavior.
	* df plugin: Ignore "rootfs" devices under Linux to avoid having them
	  reported twice. Thanks to Brune Prémont for fixing this.
	* disk plugin: Fix incorrect computation of read and write latency (the
	  "disk_time" type). Previously, the numbers reported where too small
	  by a factor of "interval", e.g. when the interval is set to 10
	  seconds, the values were too low by a factor of 10. Thanks to Manuel
	  Sanmartin for reporting this problem.
	* dns plugin: A build issue under Solaris has been fixed. A erroneous
	  define that could lead to the reporting of bad data has been fixed by
	  Daniel Sutto.
	* memcachec plugin: A bug in the configuration handling has been fixed.
	  Thanks to Pascal Hofmann for fixing this issue.
	* netapp plugin: Correctly close the connection on communication
	  errors.
	* netlink plugin: The function used to query statistics has been
	  changed to be more in line with iproute2's behavior. Thanks to
	  "KIvosak" for the patch.
	* network plugin: Initialization of libgcrypt has been fixed. Thanks to
	  Chris Lundquist for his patch.
	* oracle plugin: Error messages have been improved.
	* ping plugin: Don't enter the exponential back-off mode when
	  ping_send() fails. This should make recovery after a network failure
	  much faster.
	* python plugin: Memory leaks have been fixed. Thanks to Tommie Gannert
	  and Sven Trenkel for fixing this.
	* rrdtool plugin: Fix an out-of-bounds array access when printing a
	  warning message. Thanks to Will Hawkins for fixing this bug.
	* snmp plugin: Support for the SNMP_ENDOFMIBVIEW return value has been
	  added. Support for more complex / unusual MIBs / subtrees has been
	  added. Thanks to Mark Juric to test the changes and point out these
	  problems.

2012-04-01, Version 4.10.7
	* Build system: Fix the use of a libltdl macro. Thanks to Clemens Lang
	  for fixing this. Adresses some issues with building the iptables
	  plugin under Gentoo.
	* libcollectdclient: A memory leak in the lcc_getval() function has
	  been fixed. Thanks to Jason Schmidlapp for finding and fixing this
	  issue.
	* bind plugin: The use of 'QType" types has been fixed.
	* df plugin: Fixed compiler issue under Mac OS X 10.7.
	* conntrack plugin: Support zero as legitimate value. Thanks to Louis
	  Opter for his patch.
	* memcached plugin: Increased the size of a static buffer, which was
	  truncating status messages form memcached. Thanks to Timon for the
	  patch.
	* network plugin: Forwarding of notifications has been disabled. This
	  was a contition not checked for before, which may retult in an
	  endless loop.
	* processes plugin: Support for process names with spaces has been
	  added to the Linux implementation. Thanks to Darrell Bishop for his
	  patch.
	* perl plugin: A race condition in several callbacks, including log and
	  write callbacks, has been fixed. Thanks to "Rrpv" for reporting this
	  bug.
	* snmp plugin: A bug when casting unsigned integers to gauge values has
	  been fixed: Unsigned integers would be cast to a signed integer and
	  then to a gauge, possibly resulting in a negative value.
	* tcpconns plugin: Compilation with newer versions of the FreeBSD
	  runtime has been fixed.

2012-02-19, Version 4.10.6
	* Build system: Fix problems when building the ipvs and iptables
	  plugins. Thanks to Sebastian Harl for his patch. A bashism in the
	  version-gen.sh script has been fixed. Thanks to Jo-Philipp Wich for
	  his patch.
	* csv and rrdtool plugins: Print a more helpful error message when the
	  DataDir is a symlink pointing to a non-existing location. Thanks to
	  Jonathan Nieder for his patch.
	* exec plugin: Fix a problem when using select(2) to read from file
	  handles. Thanks to Gerrie Roos for his patch.
	* network plugin: An incorrect error message in the handling of the
	  "Interface" configuration option has been fixed. Thanks to Gerrie
	  Roos for his patch.
	* oracle plugin: A potential endless loop in the error handling has
	  been fixed.
	* python plugin: A crash bug in the configuration handling has been
	  fixed. Thanks to Sven Trenkel for his patch.
	* interfaces plugin: The change which was supposed to ignore "bogus"
	  interfaces has been reverted, since it ignored legit interfaces, such
	  as bonding pseudo-devices as well.

2012-01-21, Version 4.10.5
	* curl_xml plugin: Fix handling of file:// and other URLs (which don't
	  follow HTTP status codes). Thanks to Fabien Wernli for his patch!
	* df plugin: Fix handling of negative "available" counts. This can
	  occur with some file systems, for example UFS. Thanks to Toni Ylenius
	  for his patch.
	* interface plugin: "mac" interfaces are now ignored on Solaris. These
	  pseudo-interfaces occur multiple times, causing warnings. Also switch
	  to 64-bit counters on Solaris, improving overflow behavior for
	  high-speed interfaces. Thanks to Eddy Geez and Fabien Wernli for
	  their patches.
	* memory plugin: Account kernel and unused memory under Solaris. Thanks
	  to Fabien Wernli for his patch.
	* network plugin: A bug in the interaction between the Network plugin
	  and filter chains has been fixed: When a filter modified a field such
	  as the hostname, subsequent values in the same network packets could
	  have ended up using the modified name rather than the original name.
	  Thanks to Sebastian Harl for identifying the problem.
	* oracle plugin: A memory leak has been fixed in the parameter handling.
	* python plugin: A memory leak has been fixed. Thanks to Sven Trenkel
	  for fixing this bug!

2011-10-14, Version 4.10.4
	* collectd: A mutex leak has been fixed in the meta data code. Thanks
	  to Rafal Lesniak for his patch.
	* collectd: Compatibility fixes for GCC 4.6 have been applied. Thanks
	  to Peter Green for his patch.
	* csv plugin: The line buffer size has been increased. Thanks to Colin
	  McCabe for the patch.
	* curl_json plugin: Don't use the "parent" node to build the type
	  instance, if it is empty. Compatibility with libyajl 2 has been
	  added. Thanks to "spupykin" of the Arch Linux project for the initial
	  code.
	* iptables plugin: Fix linking with some versions of libiptc.
	* irq plugin: Fix support for interrupts under Linux. The old code
	  assumed that interrupts have a numeric value -- this is no longer
	  true for Linux. Thanks to Bostjan Skufca for implementing this.
	* notify_desktop plugin: Compatibility with libnotify 0.7 has been
	  added. Thanks to Samuli Suominen for his patch.
	* processes plugin: Fix handling of regular expressions containing
	  spaces. Thanks for Sebastian Harl for fixing this.
	* rrdtool, rrdcached plugins: Improve precision of the XFF parameter.
	  Previously, values like 0.999 would have been rounded to 1.0. Thanks
	  to Francois-Xavier Bourlet for fixing this.
	* Various plugin: Set a multi-threading flag in libcurl. Thanks to Mike
	  Flisher for the fix.

2011-03-26, Version 4.10.3
	* Documentation: Several updates and additions. Thanks to Sebastian Harl.
	* collectd: Build issues (compiler warnings) have been fixed. Thanks to
	  Bruno Prémont.
	* collectd: Threshold subsection: Handling of NAN values in the
	  percentage calculation has been fixed.
	* collectd, java plugin, ntpd plugin: Several diagnostic messages have
	  been improved.
	* curl_json plugin: Handling of arrays has been fixed.
	* libvirt plugin: A bug in reading the virtual CPU statistics has been
	  fixed. Thanks to “JLPC” for reporting this problem.
	* modbus plugin: Compatibility with libmodbus 2.0.3 has been restored.
	* processes plugin: Potentially erroneous behavior has been fixed in an
	  error handling case.
	* python plugin: Fix dispatching of values from Python scripts to
	  collectd. Thanks to Gregory Szorc for finding and fixing this
	  problem.

2010-11-27, Version 4.10.2
	* Documentation: Various documentation fixes.
	* collectd: If including one configuration file fails, continue with
	  the rest of the configuration if possible.
	* collectd: Fix a bug in the read function scheduling. In rare cases
	  read functions may not have been called as often as requested.
	* collectd: Concurrency issues with errno(3) under AIX have been
	  fixed: A thread-safe version of errno has to be requested under AIX.
	  Thanks to Aurélien Reynaud for his patch.
	* collectd: A left-over hard-coded 2 has been replaced by the
	  configurable timeout value.
	* curl, memcachec, tail plugins: Fix handling of "DERIVE" data
	  sources. Matching the end of a string has been improved; thanks to
	  Sebastian Harl for the patch.
	* curl_json plugin: Fix a problem when parsing 64bit integers. Reading
	  JSON data from non-HTTP sources has been fixed.
	* netapp plugin: Pass the interval setting to the dispatch function.
	  Restore compatibility to NetApp Release 7.3. Thanks to Sven Trenkel
	  for the patch.
	* network plugin: Be less verbose about unchecked signatures, in order
	  to prevent spamming the logs.
	* notify_email plugin: Concurrency problems have been fixed.
	* python plugin: Set "sys.argv", since many scripts don't expect that
	  it may not be set. Thanks to Sven Trenkel for the patch.
	* rrdtool, rrdcached plugin: Fix a too strict assertion when creating
	  RRD files.
	* swap plugin: A bug which lead to incorrect I/O values has been
	  fixed.
	* value match: A minor memory leak has been fixed. Thanks to Sven
	  Trenkel for the patch.

2010-07-09, Version 4.10.1
	* Build system: Checking for "strtok_r" under Solaris has been fixed.
	* Portability: Fixes for Solaris 8 have been applied. Thanks to
	  Alexander Wuerstlein for his patch.
	* collectd: The shutdown speed when terminating the read threads has
	  been improved.
	* libcollectdclient: A format error in the PUTVAL command has been
	  removed. Thanks to Johan Van den Brande for fixing this.
	* df plugin: An error message shown when "cu_mount_getlist" fails has
	  been added.
	* processes plugin: Missing initialization code for IO members of a
	  struct has been added. Thanks to Aurélien Reynaud for fixing this.
	* python plugin: Memory leaks in the write and notification callbacks
	  have been fixed. A possible crash when the plugin was loaded but not
	  configured has been fixed. Thanks to Sven Trenkel for his patches.
	* snmp plugin: Verbosity with regard to unknown ASN types has been
	  increased. A build problem on PowerPC and ARM processors has been
	  fixed by Aurélien Reynaud; thanks!
	* powerdns plugin: Compatibility changes for PowerDNS 2.9.22 and above
	  have been applied. Thanks to Luke Heberling for his changes.

2010-05-01, Version 4.10.0
	* collectd: JSON output now includes the "dstypes" and "dsnames"
	  fields. This makes it easier for external applications to interpret
	  the data. Thanks to Chris Buben for his work.
	* collectd: The new "Timeout" option can be used to specify a
	  "timeout" for missing values. This is used in the threshold checking
	  code to detect missing values. Thanks to Andrés J. Díaz for the
	  patch.
	* apache plugin: Support for "IdleWorkers" (Apache 1.*: "IdleServers")
	  has been added.
	* curl plugin: The new "ExcludeRegex" allows to easily exclude certain
	  lines from the match.
	* curl_xml plugin: This new plugin allows to read XML files using cURL
	  and extract metrics included in the files. Thanks to Amit Gupta for
	  his work.
	* filecount plugin: The new "IncludeHidden" option allows to include
	  "hidden" files and directories in the statistics. Thanks to Vaclav
	  Malek for the patch.
	* logfile plugin: The new "PrintSeverity" option allows to include the
	  severity of a message in the output. Thanks to Clément Stenac for
	  his patch.
	* memcachec plugin: The new "ExcludeRegex" allows to easily exclude
	  certain lines from the match.
	* modbus plugin: This new plugin allows to read registers from
	  Modbus-TCP enabled devices.
	* network plugin: The new "Interface" option allows to set the
	  interface to be used for multicast and, if supported, unicast
	  traffic. Thanks to Max Henkel for his work.
	* openvpn plugin: The "CollectUserCount" and "CollectIndividualUsers"
	  options allow more detailed control over how to report sessions of
	  multiple users. Thanks to Fabian Schuh for his work.
	* pinba plugin: This new plugin receives timing information from the
	  Pinba PHP extension, which can be used for profiling PHP code and
	  webserver performance. Thanks to Phoenix Kayo for his work.
	* ping plugin: The new "MaxMissed" allows to re-resolve a hosts
	  address when it doesn't reply to a number of ping requests. Thanks
	  to Stefan Völkel for the patch.
	* postgresql plugin: The "Interval" config option has been added. The
	  plugin has been relicensed under the 2-clause BSD license. Thanks to
	  Sebastian Harl for his work.
	* processes plugin: Support for "code" and "data" virtual memory sizes
	  has been added. Thanks to Clément Stenac for his patch.
	* python plugin: Support for Python 3 has been implemented. Thanks to
	  Sven Trenkel for his work.
	* routeros plugin: Support for collecting CPU load, memory usage, used
	  and free disk space, sectors written and number of bad blocks from
	  MikroTik devices has been added.
	* swap plugin: Support for Linux < 2.6 has been added. Thanks to Lorin
	  Scraba for his patch.
	* tail plugin: The new "ExcludeRegex" allows to easily exclude certain
	  lines from the match. Thanks to Peter Warasin for his patch.
	* write_http plugin: The "StoreRates" option has been added. Thanks to
	  Paul Sadauskas for his patch.
	* regex match: The "Invert" option has been added. Thanks to Julien
	  Ammous for his patch.

2011-03-26, Version 4.9.5
	* Documentation: Several updates and additions. Thanks to Sebastian Harl.
	* collectd: Build issues (compiler warnings) have been fixed. Thanks to
	  Bruno Prémont.
	* collectd: Threshold subsection: Handling of NAN values in the
	  percentage calculation has been fixed.
	* collectd, java plugin, ntpd plugin: Several diagnostic messages have
	  been improved.
	* libvirt plugin: A bug in reading the virtual CPU statistics has been
	  fixed. Thanks to “JLPC” for reporting this problem.
	* processes plugin: Potentially erroneous behavior has been fixed in an
	  error handling case.
	* python plugin: Fix dispatching of values from Python scripts to
	  collectd. Thanks to Gregory Szorc for finding and fixing this
	  problem.

2010-11-27, Version 4.9.4
	* Documentation: Various documentation fixes.
	* collectd: If including one configuration file fails, continue with
	  the rest of the configuration if possible.
	* collectd: Fix a bug in the read function scheduling. In rare cases
	  read functions may not have been called as often as requested.
	* collectd: Concurrency issues with errno(3) under AIX have been
	  fixed: A thread-safe version of errno has to be requested under AIX.
	  Thanks to Aurélien Reynaud for his patch.
	* curl, memcachec, tail plugins: Fix handling of "DERIVE" data
	  sources. Matching the end of a string has been improved; thanks to
	  Sebastian Harl for the patch.
	* curl_json plugin: Fix a problem when parsing 64bit integers. Reading
	  JSON data from non-HTTP sources has been fixed.
	* netapp plugin: Pass the interval setting to the dispatch function.
	  Restore compatibility to NetApp Release 7.3. Thanks to Sven Trenkel
	  for the patch.
	* network plugin: Be less verbose about unchecked signatures, in order
	  to prevent spamming the logs.
	* notify_email plugin: Concurrency problems have been fixed.
	* python plugin: Set "sys.argv", since many scripts don't expect that
	  it may not be set. Thanks to Sven Trenkel for the patch.
	* rrdtool, rrdcached plugin: Fix a too strict assertion when creating
	  RRD files.
	* value match: A minor memory leak has been fixed. Thanks to Sven
	  Trenkel for the patch.

2010-07-09, Version 4.9.3
	* Build system: Checking for "strtok_r" under Solaris has been fixed.
	* Portability: Fixes for Solaris 8 have been applied. Thanks to
	  Aurélien Reynaud and Alexander Wuerstlein for their patches.
	* collectd: The shutdown speed when terminating the read threads has
	  been improved.
	* collectd-nagios: The format of the performance data has been fixed.
	* libcollectdclient: A format error in the PUTVAL command has been
	  removed. Thanks to Johan Van den Brande for fixing this.
	* df plugin: An error message shown when "cu_mount_getlist" fails has
	  been added.
	* processes plugin: Missing initialization code for IO members of a
	  struct has been added. Thanks to Aurélien Reynaud for fixing this.
	* python plugin: Memory leaks in the write and notification callbacks
	  have been fixed. A possible crash when the plugin was loaded but not
	  configured has been fixed. Thanks to Sven Trenkel for his patches.
	* rrdcached plugin: A build issue has been resolved. Thanks to
	  Thorsten von Eicken for the patch.
	* snmp plugin: Verbosity with regard to unknown ASN types has been
	  increased. A build problem on PowerPC and ARM processors has been
	  fixed by Aurélien Reynaud; thanks!
	* powerdns plugin: Compatibility changes for PowerDNS 2.9.22 and above
	  have been applied. Thanks to Luke Heberling for his changes.

2010-04-22, Version 4.9.2
	* Build system, various plugins: Fixes for AIX compatibility have been
	  added. Thanks to Manuel Sanmartin for his patches.
	* Build system: Checking for "nanosleep" on old Solaris machines has
	  been fixed. Thanks to Vincent McIntyre and Sebastian Harl for
	  figuring out a way to make this work.
	* collectd: Append a newline to messages written to STDERR.
	* collectd: Serialization of NANs in JSON format has been fixed.
	  Thanks to Chris Buben for pointing out the resulting syntax error.
	* collectd: Checks whether a "sleep" returned early have been added;
	  the cases are now handled correctly. Thanks to Michael Stapelberg
	  for the patch.
	* collectd: Continue reading files in a directory when parsing one
	  file fails.
	* apache plugin: Collection of the number of active connections has
	  been fixed for Apache 2.*.
	* contextswitch plugin: Handle large counter/derive values correctly.
	  Thanks to Martin Merkel for reporting the bug.
	* exec plugin: Error messages have been improved. The "running" flag
	  is now cleared correctly when forking a child fails.
	* iptables plugin: Fix a violation of aliasing rules. This resolves a
	  warning / error with new GCC versions. Thanks to Jan Engelhardt for
	  the work-around.
	* java plugin: The Java API files are now packaged into a .jar file.
	  Thanks to Amit Gupta for his patch.
	* network plugin: Fix a segmentation fault when receiving packets with
	  an unknown data source type.
	* network plugin: A memory leak when receiving encrypted network
	  packets has been fixed.
	* openvpn plugin: Fix naming schema when reading "MULTI1" type status
	  files.
	* oracle plugin: Fix checking for lost connections and reconnect in
	  this case. Thanks to Sven Trenkel for pointing out the problem.
	* unixsock plugin: A memory leak in the "LISTVAL" command has been
	  fixed. Thanks to Peter Warasin for pointing it out.
	* write_http plugin: Use the "any" authentication schema. This used to
	  be "digest". Thanks to Paul Sadauskas for the patch.

2010-01-14, Version 4.9.1
	* Documentation: Some manpage fixes.
	* Default config: Added sample configuration for missing plugins.
	* apache plugin: Fix a segmentation fault in the config handling of
	  VerifyPeer / VerifyHost. Thanks to "plazmus" for his or her patch.
	* processes plugin: Fix handling of derive data sources.
	* rrdtool plugin: Fix a bug with random write timeouts. Due to an
	  incorrect initialization some files may be suspended basically
	  indefinitely. After flushing the files they were written regularly
	  again.
	* routeros plugin: Use the node name for the "host" field.
	* Monitorus.pm: Put the plugin into the "Collectd::Plugins" namespace.
	* Perl bindings: Fix a warning that was printed when building
	  debugging output.

2009-12-21, Version 4.9.0
	* contextswitch plugin: The new ContextSwitch plugin gathers the
	  number of context switches done by the CPU. Thanks to Patrik
	  Weiskircher for the patch.
	* cpu plugin: Support for SMP (multiple processors) under FreeBSD has
	  been added. Thanks to Doug MacEachern for the patch.
	* curl plugin: The “MeasureResponseTime” option has been added. Thanks
	  to Aman Gupta for the patch.
	* df plugin: Collecting the inode count and reserved space has been
	  added. Thanks to Patrik Weiskircher for the patch.
	* exec plugin: The environment variables “COLLECTD_INTERVAL” and
	  “COLLECTD_HOSTNAME” are now set before executing the application.
	* Monitorus plugin: This Perl-based plugin to query statistics from
	  mon.itor.us has been added. Thanks to Jeff Green for the patch.
	* netapp plugin: New plugin to collect statistics from NetApp filers.
	  Thanks to Sven Trenkel of the noris network AG for the patch.
	* network plugin: Statistics collection about the plugin itself has
	  been implemented.
	* openvpn plugin: Add support for more versions of the “status file”.
	  Thanks to Marco Chiappero for the patch.
	* OpenVZ plugin: This Perl-based plugin to gather OpenVZ statistics
	  has been added. Thanks to Jonathan Kolb for the patch.
	* ping plugin: The config options "SourceAddress" and "Device"
	  have been added. Thanks to Sebastian Harl for the patch.
	* processes plugin: Collection of IO-metrics has been added. Thanks to
	  Andrés J. Díaz for the patch.
	* python plugin: The new Python plugin integrates a Python interpreter
	  into collectd and allows to execute plugins written in the scripting
	  language. Thanks to Sven Trenkel for his work.
	* routeros plugin: The new RouterOS plugin queries interface and
	  wireless registration statistics from RouterOS.
	* Various plugins: AIX support has been added to the cpu, disk,
	  interface, load, memory, processes, and swap plugins. Thanks to
	  Manuel Sanmartin for his patches.
	* hashed match: This match for simple load balancing and redundant
	  storage has been added.
	* scale target: This target to scale (multiply) values by an arbitrary
	  value has been added.

2010-04-22, Version 4.8.5
	* collectd: Append a newline to messages written to STDERR.
	* network plugin: Fix a segmentation fault when receiving packets with
	  an unknown data source type.

2010-04-07, Version 4.8.4
	* Build system, various plugins: Fixes for AIX compatibility have been
	  added. Thanks to Manuel Sanmartin for his patches.
	* Build system: Checking for "nanosleep" on old Solaris machines has
	  been fixed. Thanks to Vincent McIntyre and Sebastian Harl for
	  figuring out a way to make this work.
	* collectd: Serialization of NANs in JSON format has been fixed.
	  Thanks to Chris Buben for pointing out the resulting syntax error.
	* collectd: Checks whether a "sleep" returned early have been added;
	  the cases are now handled correctly. Thanks to Michael Stapelberg
	  for the patch.
	* collectd: Continue reading files in a directory when parsing one
	  file fails.
	* apache plugin: Collection of the number of active connections has
	  been fixed for Apache 2.*.
	* exec plugin: Error messages have been improved. The "running" flag
	  is now cleared correctly when forking a child fails.
	* iptables plugin: Fix a violation of aliasing rules. This resolves a
	  warning / error with new GCC versions. Thanks to Jan Engelhardt for
	  the work-around.
	* java plugin: The Java API files are now packaged into a .jar file.
	  Thanks to Amit Gupta for his patch.
	* network plugin: A memory leak when receiving encrypted network
	  packets has been fixed.
	* oracle plugin: Fix checking for lost connections and reconnect in
	  this case. Thanks to Sven Trenkel for pointing out the problem.
	* unixsock plugin: A memory leak in the "LISTVAL" command has been
	  fixed. Thanks to Peter Warasin for pointing it out.
	* write_http plugin: Use the "any" authentication schema. This used to
	  be "digest". Thanks to Paul Sadauskas for the patch.

2010-01-14, Version 4.8.3
	* Documentation: Some manpage fixes.
	* rrdtool plugin: Fix a bug with random write timeouts. Due to an
	  incorrect initialization some files may be suspended basically
	  indefinitely. After flushing the files they were written regularly
	  again.

2009-12-18, Version 4.8.2
	* Build system, java plugin: Don't use “find -L” to search for Java
	  headers, because it's a GNU extension.
	* Build system: Support for parallel builds has been improved. Thanks
	  Sebastian Harl and Stefan Völkel for looking into this.
	* collectd: Print error messages to STDERR if no log plugin has been
	  loaded.
	* genericjmx plugin: Close and re-open the connection upon I/O-errors.
	* gmond plugin: Fix typos which caused syntax errors.
	* memory plugin: Handling of >4 Gbyte of memory has been fixed.
	* network plugin: The license has been changed to LGPL 2.1.
	* oracle plugin: Reconnect to the database if the connection dies.
	* rrdcached plugin: Work-around for a bug in RRDtool 1.4rc2 has been
	  added.
	* snmp plugin: Handling of negative values has been fixed. Strings
	  containing control characters are now interpreted as hex-strings.
	* unixsock plugin: A memory leak in the LISTVAL command has been
	  fixed. Thanks to Ben Knight for his patch.

2009-10-04, Version 4.8.1
	* Build system: Issues when building the iptables plugin have been
	  fixed.
	* exec plugin: Clear the signal block mask before calling exec(2).
	* perl plugin: Declare the “environ” variable. This solves build
	  issues on some platforms.
	* processes plugin: Remove unnecessary call of realloc(3). Thanks to
	  Andrés J. Díaz for the patch.
	* unixsock plugin: Fix a (well hidden) race condition related to file
	  descriptor handling.

2009-09-13, Version 4.8.0
	* collectd: Two new data source types, “DERIVE” and “ABSOLUTE”, have
	  been added. “DERIVE” can be used for counters that are reset
	  occasionally. Thanks to Mariusz Gronczewski for implementing this.
	* thresholds: The advanced threshold options “Percentage”, “Hits”, and
	  “Hysteresis” have been added. Thanks to Andrés J. Díaz for his
	  patches.
	* curl_json plugin: The new cURL-JSON plugin reads JSON files using
	  the cURL library and parses the contents according to user
	  specification. Among other things, this allows to read statistics
	  from a CouchDB instance. Thanks to Doug MacEachern for the patch.
	* df plugin: Using the new “ReportByDevice” option the device rather
	  than the mount point can be used to identify partitions. Thanks to
	  Paul Sadauskas for the patch.
	* dns plugin: The possibility to ignore numeric QTypes has been added.
	  Thanks to Mirko Buffoni for the patch.
	* GenericJMX plugin: The new, Java-based GenericJMX plugin allows to
	  query arbitrary data from a Java process using the “Java Management
	  Extensions” (JMX).
	* madwifi plugin: The new MadWifi plugin collects information about
	  Atheros wireless LAN chipsets from the MadWifi driver. Thanks to
	  Ondrej Zajicek for his patches.
	* network plugin: The receive- and send-buffer-sizes have been made
	  configurable, allowing for bigger and smaller packets. Thanks to
	  Aman Gupta for the patch.
	* olsrd plugin: The new OLSRd plugin queries routing information from
	  the “Optimized Link State Routing” daemon.
	* rrdtool plugin: A new configuration option allows to define a random
	  write delay when writing RRD files. This spreads the load created by
	  writing RRD files more evenly. Thanks to Mariusz Gronczewski for the
	  patch.
	* swap plugin: The possibility to collect swapped in/out pages has
	  been added to the Swap plugin. Thanks to Stefan Völkel for the
	  patch.
	* tokyotyrant plugin: The new TokyoTyrant plugin reads the number of
	  records and file size from a running Tokyo Tyrant server. Thanks to
	  Paul Sadauskas for the patch.
	* unixsock plugin: Add the “GETTHRESHOLD” command. This command can be
	  used to query the thresholds configured for a particular identifier.
	* write_http plugin: The new Write HTTP plugin sends the values
	  collected by collectd to a web-server using HTTP POST requests.
	  Thanks to Paul Sadauskas for the patch.
	* zfs_arc plugin: The new ZFS ARC plugin collects information about
	  the “Adaptive Replacement Cache” (ARC) of the “Zeta File-System”
	  (ZFS). Thanks to Anthony Dewhurst for the patch.
	* empty_counter match: The new Empty Counter match matches value
	  lists, where at least one data source is of type COUNTER and the
	  counter value of all counter data sources is zero.

2009-12-18, Version 4.7.5
	* Build system, java plugin: Don't use “find -L” to search for Java
	  headers, because it's a GNU extension.
	* Build system: Support for parallel builds has been improved. Thanks
	  Sebastian Harl and Stefan Völkel for looking into this.
	* collectd: Print error messages to STDERR if no log plugin has been
	  loaded.
	* memory plugin: Handling of >4 Gbyte of memory has been fixed.
	* network plugin: The license has been changed to LGPL 2.1.
	* oracle plugin: Reconnect to the database if the connection dies.
	* rrdcached plugin: Work-around for a bug in RRDtool 1.4rc2 has been
	  added.
	* snmp plugin: Handling of negative values has been fixed. Strings
	  containing control characters are now interpreted as hex-strings.
	* unixsock plugin: A memory leak in the LISTVAL command has been
	  fixed. Thanks to Ben Knight for his patch.

2009-10-03, Version 4.7.4
	* Build system: Issues when building the iptables plugin have been
	  fixed.
	* exec plugin: Clear the signal block mask before calling exec(2).
	* perl plugin: Declare the “environ” variable. This solves build
	  issues on some platforms.
	* processes plugin: Remove unnecessary call of realloc(3). Thanks to
	  Andrés J. Díaz for the patch.
	* unixsock plugin: Fix a (well hidden) race condition related to file
	  descriptor handling.

2009-09-13, Version 4.7.3
	* collectd: Fix a possible but very rare invalid “free” in the caching
	  code. Thanks to Sebastian Harl for the patch.
	* collectd: Remove old values when a cache entry is marked as missing.
	  This way the “GETVAL” command of the UnixSock plugin doesn't return
	  old, no longer valid values when this happens. Thanks to Andrés J.
	  Díaz for the patch.
	* collectd: The “plugin_unregister_read” function has been fixed.
	* apache, ascent, bind, curl, nginx plugins: Advise the cURL library
	  to follow redirects. Thanks to Joey Hess for reporting this bug.
	* df plugin: Check the ignorelist before stating the file system,
	  possibly reducing the number of stats considerably. Thanks to Joey
	  Hess for reporting this bug.
	* iptables plugin: Support for the new libiptc API has been added.
	  Thanks to Sebastian Harl for the patch. The build system has been
	  updated to the plugin only includes the shipped header files when it
	  is linked with the shipped library, too.
	* java plugin: Delay creating the JVM until after the daemon has
	  forked. The JVM internally creates threads that are lost when
	  forking. This means that Java-based plugins are now configured
	  during the init-phase, i. e. later than other plugins.
	* libvirt plugin: Re-connect to libvirtd if connecting fails. Thanks
	  to Alan Pevec for the patch.
	* network plugin: Fix the handling of the “CacheFlush” option: The
	  value was assigned to a wrong variable. The initialization of the
	  gcrypt library, which is used for signing / encrypting traffic, has
	  been fixed. Thanks to Luke Heberling for the patch.
	* powerdns plugin: Set a timeout when reading data from the datagram
	  socket. Handling of the “LocalSocket” option has been fixed.  An
	  incorrectly used “type” has been corrected. Thanks to Luke Heberling
	  for his patches.

2009-07-19, Version 4.7.2
	* Build system: Support for `DESTDIR' has been fixed in the Java
	  bindings.
	* collectd: Okay-notifications have been fixed. Thanks to Andrés J.
	  Díaz for fixing this bug.
	* collectd: A programming error has been fixed in the notification
	  code. The bug may result in an assertion failure.
	* memcached plugin: Portability fix for Solaris. Thanks to Amit Gupta
	  for reporting the bug.
	* ping plugin: Link the plugin with libm.

2009-06-02, Version 4.7.1
	* Build system: Detection of Java has been improved and missing
	  details have been added to the configuration summary. Support for
	  libtool 2.2 has been added.
	* collectd: Two bugs with the threshold checking have been fixed. The
	  first one prevented thresholds to be checked at all, the second one
	  caused wrong behavior with the persistency option. Thanks to Andrés
	  J. Díaz for fixing these problems.
	* collectd: Handling of the `Include' configuration option has been
	  fixed.
	* rrdtool plugin: Make sure initialization is run only once. This
	  resolves problems under Solaris and potentially other systems.
	  Thanks to Amit Gupta for reporting this bug.
	* java plugin: Make it possible to use dots ('.') instead of slashes
	  ('/') as the class separator. Thanks to Randy Rizun for pointing
	  this out.
	* swap plugin: A work-around for 32-bit Solaris has been added. Thanks
	  to Doug MacEachern for the patch.

2009-05-11, Version 4.7.0
	* apache plugin: Support to query multiple servers has been added.
	  Thanks to Amit Gupta for the patch.
	* apache plugin: Handling of lighttpd's scoreboard statistics has been
	  improved. Thanks to Amit Gupta for the patch.
	* conntrack plugin: The new conntrack plugin collects the connection
	  tracking table size. Thanks to Tomasz Pala for the patch.
	* fscache plugin: The new fscache plugin collects statistics about
	  Linux' file-system based caching framework. Thanks to Edward
	  Konetzko for the patch.
	* gmond plugin: The new gmond plugin can receive and interpret
	  multicast traffic from Ganglia's gmond daemon.
	* java plugin: The new java plugin exports the collectd API to Java,
	  making it possible to write extensions to collectd in Java.
	* memcachec plugin: The new memcachec plugin queries data from a
	  memcached daemon and parses it similar to the cURL plugin. Thanks to
	  Doug MacEachern for the initial code.
	* memcached plugin: Support for connections over UNIX domain sockets
	  has been added. Thanks to Franck Lombardi for the patch.
	* memory plugin: Support for OpenBSD and possibly other *BSDs has been
	  added. Thanks to Simon Kuhnle for the patch.
	* mysql plugin: Support to query multiple databases has been added.
	  Thanks to Doug MacEachern for the patch.
	* mysql plugin: Master/slave statistics have been added.
	* mysql plugin: Lock statistics have been added. Thanks to Rodolphe
	  Quiédeville for the patch.
	* network plugin: The possibility to sign or encrypt network traffic
	  has been added.
	* protocols plugin: The new protocols plugin provides information
	  about network protocols, such as IP, TCP and UDP.
	* snmp plugin: The intervals given in the configuration of the SNMP
	  plugin must no longer be a multiple of the global interval.
	* table plugin: The new Table plugin provides parsing for table-like
	  structured files, such as many files beneath /proc.
	* ted plugin: The new TED plugin reads power consumption measurements
	  from “The Energy Detective” (TED). Thanks to Eric Reed for this
	  plugin.
	* onewire plugin: The new `Interval' option allows collecting
	  information from OneWire sensors at arbitrary intervals.
	* ping plugin: Support for collecting the drop rate and standard
	  deviation of round-trip times has been added.
	* uptime plugin: The new uptime plugin can collect the server's
	  uptime. Thanks to Marco Chiappero for the patch.

2009-09-10, Version 4.6.5
	* collectd: Remove old values when a cache entry is marked as missing.
	  This way the “GETVAL” command of the UnixSock plugin doesn't return
	  old, no longer valid values when this happens. Thanks to Andrés J.
	  Díaz for the patch.
	* apache, ascent, bind, curl, nginx plugins: Advise the cURL library
	  to follow redirects. Thanks to Joey Hess for reporting this bug.
	* df plugin: Check the ignorelist before stating the file system,
	  possibly reducing the number of stats considerably. Thanks to Joey
	  Hess for reporting this bug.
	* iptables plugin: Support for the new libiptc API has been added.
	  Thanks to Sebastian Harl for the patch. The build system has been
	  updated to the plugin only includes the shipped header files when it
	  is linked with the shipped library, too.
	* libvirt plugin: Re-connect to libvirtd if connecting fails. Thanks
	  to Alan Pevec for the patch.
	* powerdns plugin: Set a timeout when reading data from the datagram
	  socket. Handling of the “LocalSocket” option has been fixed.  An
	  incorrectly used “type” has been corrected. Thanks to Luke Heberling
	  for his patches.

2009-07-18, Version 4.6.4
	* collectd: Okay-notifications have been fixed. Thanks to Andrés J.
	  Díaz for fixing this bug.
	* collectd: A programming error has been fixed in the notification
	  code. The bug may result in an assertion failure.
	* memcached plugin: Portability fix for Solaris. Thanks to Amit Gupta
	  for reporting the bug.

2009-06-02, Version 4.6.3
	* Build system, various plugins: Many build fixes for FreeBSD,
	  OpenBSD, NetBSD, Solaris and Mac OS X. Big thanks to Doug MacEachern
	  for many fixes and providing a build system for many platforms,
	  Ulf Zimmermann for providing a FreeBSD system and Simon Kuhnle for
	  providing an OpenBSD system.
	* collectd: Two bugs with the threshold checking have been fixed. The
	  first one prevented thresholds to be checked at all, the second one
	  caused wrong behavior with the persistency option. Thanks to Andrés
	  J. Díaz for fixing these problems.
	* collectd: Handling of the `Include' configuration option has been
	  fixed.
	* battery plugin: Don't complain about a missing directory every
	  interval.
	* exec plugin: Allow executed programs to close STDERR. Thanks to
	  Thorsten von Eicken for reporting this problem.
	* irq plugin: Fix handling of overflowing 32-bit counters. Thanks to
	  Tomasz Pala for the patch.
	* perl plugin: Portability build-fixes. Thanks to Doug MacEachern for
	  the patch.
	* memory plugin: Fix a potential problem under Solaris.
	* swap plugin: A work-around for 32-bit Solaris has been added. Thanks
	  to Doug MacEachern for the patch.

2009-03-18, Version 4.6.2
	* collectd: Some Solaris utility code has been improved.
	* filter subsystem: Allow `Chains' without default targets.
	* liboping: A patch to comply with strict aliasing rules has been
	  added.
	* timediff match: Fix a typo: The match was registered with a wrong
	  name which prevented this match to be used as documented. Thanks to
	  Bruno Prémont for finding this problem.
	* bind plugin: Fix collection of the cached RR sets. The number of RR
	  sets currently in the cache was collected as a counter value, which
	  is nonsense. Thanks to Bruno Prémont for implementing this.
	* dns plugin: Don't pass NULL to `pcap_open_live': Some systems,
	  primarily BSDs, don't take it well and crash.
	* oracle plugin: Portability to 64 bit systems has been improved.
	* postgresql plugin: The default configuration has been improved.
	* rrdtool plugin: Fix a possible race condition: If the network plugin
	  is brought and dispatches a value before the rrdtool plugin is
	  initialized, the daemon may crash.

2009-02-22, Version 4.6.1
	* collectd: Many documentation fixes.
	* Collectd::Unixsock: Error handling has been improved.
	* regex match: Don't link with the PCRE library.
	* bind plugin: Various bugs have been fixed. Thanks to Bruno Prémont
	  for finding and fixing most of them.
	* ipmi plugin: Fix an off-by-one error which could cause segmentation
	  faults. Thanks to Peter Holik for his patch.

2009-02-16, Version 4.6.0
	* collectd: Added the `filter chain' infrastructure, which allows the
	  user to use `matches' and `targets' to control value processing.
	* collectd: The new `-T' command line argument allows more in-depth
	  testing of a configuration. Thanks to Doug MacEachern for the patch.
	* collectd-nagios: The Nagios integration command has been updated to
	  use libcollectdclient. The `percentage' aggregation function has
	  been added. Thanks to Fabian Linzberger for the patch.
	* libcollectdclient: A library which abstracts communication with the
	  unixsock plugin for clients has been added.
	* regex match: Match values by their identifies using regular
	  expressions.
	* timediff match: Match for values with an invalid timestamp.
	* value match: Select values by their data sources' values.
	* notification target: Create and dispatch a notification.
	* replace target: Replace parts of an identifier using regular
	  expressions.
	* set target: Set (overwrite) entire parts of an identifier.
	* bind plugin: This new plugin uses the new HTTP/XML interface to BIND
	  statistics, allowing very detailed name server statistics. Thanks to
	  Bruno Prémont for this plugin.
	* cpu plugin: Report `interrupt' separately when using
	  sysctlbyname(3) (used under *BSD). Support for sysctl(3), for
	  example for native OpenBSD support, has been added. Thanks to Simon
	  Kuhnle for the patch.
	* csv plugin: Make it possible to write values to STDOUT instead of
	  files. This is meant for testing purposes mostly. The output written
	  to STDOUT is compatible with the exec plugin. Thanks to Doug
	  MacEachern for the patch.
	* curl plugin: This new plugin can be used to read web pages and parse
	  them using the same mechanism that's used in the tail plugin.
	* dbi plugin: This new plugin allows you to connect to a variety of
	  relational databases and use SQL to gather custom statistics from
	  it. It is similar to the already existing PostgreSQL plugin but uses
	  libdbi to communicate with the database(s).
	* interface plugin: Use the ignorelist framework when selecting /
	  ignoring interfaces. This allows one to use regular expressions to
	  select interfaces, too.
	* ipmi plugin: Handle temporary IPMI error conditions more gracefully.
	  Thanks to Bruno Prémont for this patch.
	* memcached plugin: Add hit-ratio metric. Thanks to Doug MacEachern
	  for the patch.
	* mysql plugin: Allow connecting to a database via the UNIX domain
	  socket, too. Thanks to Mirko Buffoni for the patch.
	* network plugin: Further performance improvements for the receive
	  code. This hopefully will help very large setups.
	* openvpn plugin: This new plugin collects statistics provided by the
	  OpenVPN daemon. Thanks to Doug MacEachern for the patch.
	* oracle plugin: This new plugin allows you to connect to an Oracle
	  database and use SQL to gather custom statistics from it. It is
	  similar to the already existing PostgreSQL plugin.
	* perl plugin: Compatibility fixes for broken versions of Perl 5.10
	  have been added.
	* perl plugin: Export the newly added plugin_write() to Perl plugins.
	* perl plugin: Added support for `notification meta data'.
	* perl plugin: Added support for the `filter chain' infrastructure by
	  allowing plugins to register `matches' and `targets'.
	* postgresql plugin: The preferred configuration syntax has been
	  updated to be in line with the syntax used by the new dbi and oracle
	  plugins. The compatibility code for the old syntax is present.
	  Support for the new `Result' blocks and the interval parameter has
	  been added.
	* processes plugin: Stacksize and virtual memory usage statistics have
	  been added. Portability fixes.
	* rrdcached plugin: This new plugin uses the (still in development)
	  RRD accelerator daemon, rrdcached. This daemon works very similar to
	  the original rrdtool plugin of collectd, but adds some more nice
	  features.
	* swap plugin: Code for OpenBSD (and possibly other *BSDs) has been
	  added.

2009-05-09, Version 4.5.4
	* Build system, various plugins: Many build fixes for FreeBSD,
	  OpenBSD, NetBSD, Solaris and Mac OS X. Big thanks to Doug MacEachern
	  for many fixes and providing a build system for many platforms,
	  Ulf Zimmermann for providing a FreeBSD system and Simon Kuhnle for
	  providing an OpenBSD system.
	* collectd: Fix a potential race condition when creating directories.
	* battery plugin: Don't complain about a missing directory every
	  interval.
	* dns plugin: Slight portability fixes.
	* exec plugin: Allow executed programs to close STDERR. Thanks to
	  Thorsten von Eicken for reporting this problem.
	* irq plugin: Fix handling of overflowing 32-bit counters. Thanks to
	  Tomasz Pala for the patch.
	* perl plugin: Portability build-fixes. Thanks to Doug MacEachern for
	  the patch.
	* rrdtool plugin: Fix a possible race condition: If the network plugin
	  is initialized and dispatches a value before the rrdtool plugin is
	  initialized, the daemon may crash.
	* memory plugin: Fix a potential problem under Solaris.

2009-02-22, Version 4.5.3
	* build system: The check for libupsclient even when `pkg-config' is
	  not available.
	* collectd: Fix error handling in the global cache.
	* Collectd::Unixsock: Error handling has been improved.
	* ascent plugin: Fix a memory leak. Thanks to Bruno Prémont for his
	  patch.
	* ipmi plugin: Fix an off-by-one error which could cause segmentation
	  faults. Thanks to Peter Holik for his patch.
	* tcpconns plugin: An endianness problem has been fixed in the *BSD
	  code. Thanks to "thated" for reporting this.

2009-01-02, Version 4.5.2
	* build system: Check for `mysql.h' and `mysql/mysql.h', since the
	  file may be in both locations, especially when the database was
	  installed in a non-standard path. Thanks to Dusty Doris for
	  reporting this.
	* build system: Handle the _POSIX_PTHREAD_SEMANTICS defined, needed by
	  Solaris, in the configure script automatically.
	* build system, tcpconns plugin: Check for `kvm_nlist' and
	  `kvm_openfiles' before enabling the plugin: Solaris provides a KVM
	  library with similar functions to the BSD variant, but doesn't
	  provide these necessary functions.
	* collectd.conf(5): Various fixes and clarifications.
	* collectd: Remove a GNUism (unnamed unions), thus improving
	  portability.
	* collectd, apcups plugin: Include "collectd.h" before <stdlib.h>.
	  This solves portability problems, especially for Solaris.
	* dns plugin: Fix a portability problem with NetBSD.
	* filecount plugin: Fix an off-by-one error. This error may cause a
	  segmentation fault.
	* network plugin: Fix the handling of `type' in the network protocol.
	  Due to a programming mistake, only 4 or 8 bytes would be copied to a
	  much larger buffer. This caused the `type' to be transferred much
	  more often than necessary. In some cases, e. g. the `cpu' and
	  `cpufreq' plugins being used at the same time, data may be corrupted
	  in those files. Thanks to Bruno Prémont for debugging and reporting
	  this issue.
	* processes plugin: Fix a possible segmentation fault when specifying
	  invalid configuration options.
	* unixsock plugin: Make sure the initialization function is run only
	  once. This resolves a file descriptor leak under systems which run
	  the initialization more than once, such as Solaris.

2008-10-16, Version 4.5.1
	* build system: Change `--enable-<plugin>' to abort with an error if
	  dependencies are not met. Thanks to Bruno Prémont for the patch.
	  Also, the poisoning of various string functions has been restricted
	  to debug builds.
	* collectd: Fix a memory leak in the global value cache. With every
	  *missing* value a couple of bytes would be leaked. Another memory
	  leak in the configuration handling code has been fixed. Thanks to
	  Niraj Tolia for reporting these issues.
	* collectd: Fix an off-by-one error in the ignorelist functionality.
	  When using regular expressions, the last character would be missing,
	  possibly matching differently from what one would expect.
	* collectdmon: Don't block SIGCHLD. This fixes a potential portability
	  problem.
	* collectd-nagios: Fix handling of the `-d' option. Thanks to Fabian
	  Linzberger for reporting the bug.
	* iptables plugin: Fix an off-by-one error. If a string was just one
	  character too long, it was truncated instead of reporting an error.
	* network plugin: Fix a memory leak in the configuration handling
	  code. Thanks to Niraj Tolia for reporting this issue.
	* perl plugin: Log an error message if bootstrapping `Collectd' fails.
	* postgresql plugin: Don't reopen connection during reinitialization.
	  This fixes a bug under Solaris and potentially other platforms.
	  Missing calls to `PQclear' have been added, too. This fixes memory
	  leaks. Thanks to ``Admin'' for reporting these bugs.
	* snmp plugin: Don't expect null-terminated strings from the Net-SNMP
	  library.
	* tail plugin: Call `clearerr(3)' after reading an EOF. This fixes
	  problems with some `libc's. Thanks to Matthias Lay for reporting the
	  bug.

2008-09-04, Version 4.5.0
	* collectd: Added the ability to flush certain identifiers.
	* collectd: The concept of `notification meta data' has been
	  introduced.
	* filecount plugin: The new filecount plugin counts the number of
	  files in a directory and its subdirectories.
	* ipmi plugin: Sensor names have been changed to ensure unique names.
	  Notifications upon added and removed sensors can now be generated.
	* notify_desktop plugin: This new plugin sends notifications to the
	  X desktop using the structure defined in the `Desktop Notification
	  Specification'.
	* notify_email plugin: This new plugin sends out notifications via
	  email, using the `esmtp' library.
	* onewire plugin: The new experimental(!) onewire plugin reads values,
	  such as temperatures, from sensors connected to the computer via the
	  onewire bus.
	* perl plugin: Improved synchronized access to internal data structures
	  and fixed a possible dead-lock.
	* perl plugin: Added the ability to flush certain identifiers and marked
	  plugin_flush_all() and plugin_flush_one() as deprecated in favor of
	  plugin_flush().
	* perl plugin: Added the ability to configure Perl plugins.
	* postgresql plugin: The new postgresql plugin collects statistics
	  about or from a PostgreSQL database.
	* processes plugin: The `ProcessMatch' option has been added.
	* rrdtool plugin: Implement throttling of the `update queue' to lessen
	  IO load.
	* tcpconns plugin: This plugin has been ported to OpenBSD.
	* thermal plugin: The new thermal plugin collects system temperatures
	  using Linux ACPI thermal zone data.

2009-01-02, Version 4.4.5
	* build system: Check for `mysql.h' and `mysql/mysql.h', since the
	  file may be in both locations, especially when the database was
	  installed in a non-standard path. Thanks to Dusty Doris for
	  reporting this.
	* build system: Handle the _POSIX_PTHREAD_SEMANTICS defined, needed by
	  Solaris, in the configure script automatically.
	* collectd.conf(5): Various fixes and clarifications.
	* apcups plugin: Include "collectd.h" before <stdlib.h>. This solves
	  portability problems, especially for Solaris.
	* dns plugin: Fix a portability problem with NetBSD.
	* network plugin: Fix the handling of `type' in the network protocol.
	  Due to a programming mistake, only 4 or 8 bytes would be copied to a
	  much larger buffer. This caused the `type' to be transferred much
	  more often than necessary. In some cases, e. g. the `cpu' and
	  `cpufreq' plugins being used at the same time, data may be corrupted
	  in those files. Thanks to Bruno Prémont for debugging and reporting
	  this issue.
	* unixsock plugin: Make sure the initialization function is run only
	  once. This resolves a file descriptor leak under systems which run
	  the initialization more than once, such as Solaris.

2008-10-16, Version 4.4.4
	* build system: Change `--enable-<plugin>' to abort with an error if
	  dependencies are not met. Thanks to Bruno Prémont for the patch.
	  Also, the poisoning of various string functions has been restricted
	  to debug builds.
	* collectd: Fix a memory leak in the global value cache. With every
	  *missing* value a couple of bytes would be leaked. Another memory
	  leak in the configuration handling code has been fixed. Thanks to
	  Niraj Tolia for reporting these issues.
	* collectd: Fix an off-by-one error in the ignorelist functionality.
	  When using regular expressions, the last character would be missing,
	  possibly matching differently from what one would expect.
	* collectdmon: Don't block SIGCHLD. This fixes a potential portability
	  problem.
	* collectd-nagios: Fix handling of the `-d' option. Thanks to Fabian
	  Linzberger for reporting the bug.
	* network plugin: Fix a memory leak in the configuration handling
	  code. Thanks to Niraj Tolia for reporting this issue.
	* perl plugin: Log an error message if bootstrapping `Collectd' fails.
	* tail plugin: Call `clearerr(3)' after reading an EOF. This fixes
	  problems with some `libc's. Thanks to Matthias Lay for reporting the
	  bug.

2008-09-01, Version 4.4.3
	* collectd: Fix a memory leak in the threshold checking code.
	* memcached plugin: Fix a too short timeout and a related file
	  descriptor leak.
	* memory plugin: A typo in the libstatgrab code has been fixed.
	* snmp plugin: Fix a possible memory leak.

2008-07-15, Version 4.4.2
	* build system: Use pkg-config to detect the upsclient library.
	* collectd: Try even harder to determine the endianess of the
	  architecture collectd is being built on.
	* disk plugin: Fix for Linux 2.4: A wrong field was used as the name
	  of disks.
	* dns plugin: Fix compilation errors with BIND versions 19991001
	  through 19991005.
	* network plugin: Bugfix in the init routine: The init function
	  cleared a buffer regardless of its contents. This could lead to lost
	  values under Solaris.
	* nginx plugin: Remove usage of the thread-unsafe `strtok' function.
	* vserver plugin: Remove usage of the thread-unsafe `readdir'
	  function.
	* wireless plugin: Work around incorrect noise and power values
	  returned by some broken drivers.

2008-06-03, Version 4.4.1
	* collectd: Fix the `DataSource' option within `Type' blocks. Thanks
	  to kyrone for reporting this.
	* collectd: Fixed min/max output in notifications generated by
	  threshold checking.
	* collectd-nagios: Fix the protocol used to communicate with the
	  daemon.
	* perl plugin: Fail noisily, but don't shutdown the daemon, if
	  initialization has errors. An issue with Perl 5.10 has been fixed.
	* teamspeak2 plugin: Fixed an out of bound array access. Thanks to
	  René Rebe and Siegmund Gorr for reporting this.

2008-05-06, Version 4.4.0
	* collectd: Internal code cleanups.
	* collectd: Added support for a `Flush' command in the unixsock and
	  exec plugins. This command can be used to force a plugin (or all) to
	  flush its values to disk.
	* collectd: Thresholds can now be configured to apply to one data
	  source only, making it possible to configure different thresholds
	  for each data source.
	* apache, nginx plugins: Added the possibility to disable host and/or
	  peer verification.
	* ascent plugin: The new ascent plugin reads and parses the statistics
	  page of an Ascent server.
	* cpu plugin: Support for the statgrab library has been added.
	* disk plugin: The possibility to ignore certain disks or collect only
	  specific disks has been added.
	* disk plugin: Support for the statgrab library has been added.
	* ipmi plugin: The new ipmi plugin uses the OpenIPMI library to read
	  sensor values via IPMI, the intelligent platform management
	  interface.
	* iptables plugin: The iptc library that is used by the iptables
	  plugin has been added to the distribution, because it is not
	  provided by all distributions and removed from at least one.
	* powerdns plugin: The new powerdns plugin reads statistics from an
	  authoritative or a recursing PowerDNS name server.
	* rrdtool plugin: The size of the files generated with the default
	  configuration has been decreased.
	* tail plugin: The new tail plugin can be used to gather statistics by
	  continuously reading from log files.
	* teamspeak2 plugin: The new teamspeak2 plugin connects to a
	  TeamSpeak2 server and collects statistics about the number of users
	  and number of channels.
	* users plugin: Support for the statgrab library has been added.
	* vmem plugin: The new vmem plugin collects very detailed statistics
	  about the virtual memory subsystem of Linux.

2008-08-30, Version 4.3.4
	* Build system: Improved detection of and linking with the statgrab
	  library.
	* collectd: Portability fixes, especially to determine endianess more
	  reliable.
	* Various plugins: Fix format strings.
	* disk plugin: A fix for giving disks under Linux 2.4 the right names
	  again has been applied.
	* memcached plugin: Fix a too short timeout and a related file
	  descriptor leak.
	* memory plugin: A typo in the libstatgrab code has been fixed.
	* network plugin: A fix in the initialization function solves problems
	  under Solaris.
	* nginx plugin: A thread-unsafe function has been replaced.
	* vserver plugin: A thread-unsafe function has been replaced.
	* wireless plugin: A work-around for broken wireless drivers has been
	  added.

2008-04-22, Version 4.3.3
	* build system: Improved detection of several libraries, especially if
	  they are in non-standard paths.
	* build system: Portability fixes: Automatically define "_REENTRANT"
	  if the libc expects it.
	* collectd: Error and warning messages have been improved.
	* collectd: Check for the BYTE_ORDER and BIG_ENDIAN defines before
	  using them.
	* apache plugin: Allocate new memory when reading a webpage instead of
	  using a buffer of static size.
	* exec plugin: Close (almost) all filedescriptors before exec(2)ing
	  the program.
	* hddtemp plugin: Error and warning messages have been improved.
	* sensors plugin: Fix sensor collection for some chip types.

2008-03-29, Version 4.3.2
	* collectd: Fix configuration of the `FailureMax', `WarningMax', and
	  `Persist' threshold options.
	* collectd: Fix handling of missing values in the global value cache.
	* collectd: Improved error messages when parsing the configuration.
	* sensors plugin: Fix temperature collection with libsensors4.
	* unixsock plugin: Fix mixed input and output operation on streams.
	* wireless plugin: Fix reading noise value.

2008-03-05, Version 4.3.1
	* exec plugin: Set supplementary group IDs.
	* network plugin:
	  + Use `memcpy' when constructing/parsing a package to avoid
	    alignment problems on weird architectures, such as Sparc.
	  + Translate doubles to/from the x86 byte representation to ensure
	    cross-platform compatibility.
	* ping plugin: Correct the handling of the `TTL' setting.
	* swap plugin: Reapply a patch for Solaris.
	* tcpconns plugin: Portability improvements.

2008-02-18, Version 4.3.0
	* collectd: Notifications have been added to the daemon. Notifications
	  are status messages that may be associated with a data instance.
	* collectd: Threshold checking has been added to the daemon. This
	  means that you can configure threshold values for each data
	  instance. If this threshold is exceeded a notification will be
	  created.
	* collectd: The new `FQDNLookup' option tells the daemon to use the
	  full qualified domain name as the hostname, not just the host part
	  es returned by `gethostname(2)'.
	* collectd: Support for more than one `TypesDB' file has been added.
	  This is useful when one such file is included in a package but one
	  wants to add custom type definitions.
	* collectd: The `Include' config option has been expanded to handle
	  entire directories and shell wildcards.
	* collectdmon: The new `collectdmon' binary detects when collectd
	  terminates and automatically restarts it again.
	* csv plugin: The CSV plugin is now able to store counter values as a
	  rate, using the `StoreRates' configuration option.
	* exec plugin: Handling of notifications has been added and the
	  ability to pass arguments to the executed programs has been added.
	* hddtemp plugin: The new `TranslateDevicename' option lets you
	  disable the translation from device names to major-minor-numbers.
	* logfile plugin: Handling of notifications has been added.
	* ntpd plugin: The new `ReverseLookups' can be used to disable reverse
	  domain name lookups in this plugin.
	* perl plugin: Many internal changes added support for handling multiple
	  threads making the plugin reasonably usable inside collectd. The API has
	  been extended to support notifications and export global variables to
	  Perl plugins; callbacks now have to be identified by name rather than a
	  pointer to a subroutine. The plugin is no longer experimental.
	* uuid plugin: The new UUID plugin sets the hostname to an unique
	  identifier for this host. This is meant for setups where each client
	  may migrate to another physical host, possibly going through one or
	  more name changes in the process. Thanks to Richard Jones from
	  Red Hat's Emerging Technology group for this plugin.
	* libvirt: The new libvirt plugin uses the `libvirt' library to query
	  CPU, disk and network statistics about guest systems on the same
	  physical server. Thanks to Richard Jones from Red Hat's Emerging
	  Technology group for this plugin.

2008-04-22, Version 4.2.7
	* build system: Improved detection of several libraries, especially if
	  they are in non-standard paths.
	* build system: Portability fixes: Automatically define "_REENTRANT"
	  if the libc expects it.
	* collectd: Error and warning messages have been improved.
	* collectd: Check for the BYTE_ORDER and BIG_ENDIAN defines before
	  using them.
	* apache plugin: Allocate new memory when reading a webpage instead of
	  using a buffer of static size.
	* exec plugin: Close (almost) all filedescriptors before exec(2)ing
	  the program.
	* hddtemp plugin: Error and warning messages have been improved.
	* sensors plugin: Fix sensor collection for some chip types.

2008-03-29, Version 4.2.6
	* collectd: Improved error messages when parsing the configuration.
	* sensors plugin: Fix temperature collection with libsensors4.
	* unixsock plugin: Fix mixed input and output operation on streams.
	* wireless plugin: Fix reading noise value.

2008-03-04, Version 4.2.5
	* apache plugin: Improved initialization and error messages.
	* exec plugin: Set supplementary group IDs.
	* network plugin:
	  + Create separate threads for reading from the socket and parsing
	    and dispatching incoming packets. Versions prior to this may have
	    problems in high-load situations, where the socket receive buffers
	    overflows, resulting in gaps in the data.
	  + Use `memcpy' when constructing/parsing a package to avoid
	    alignment problems on weird architectures, such as Sparc.
	  + Translate doubles to/from the x86 byte representation to ensure
	    cross-platform compatibility.
	* ping plugin: Correct the handling of the `TTL' setting.
	* rrdtool plugin: Ensure correct handling of the `RRATimespan' option.
	* swap plugin: Reapply a patch for Solaris.
	* tcpconns plugin: Portability improvements.

2008-01-21, Version 4.2.4
	* unixsock plugin: A bug in the unixsock plugin caused it not to set
	  the permission on the socket as documented in the manpage. Thanks to
	  Evgeny Chukreev for fixing this issue.
	* collectd: The documentation has been improved.

2007-12-28, Version 4.2.3
	* sensors plugin: Updated the plugin to build and work with version 3
	  of the libsensors library.

2007-12-15, Version 4.2.2
	* nginx plugin: Incorrect comparison of strings lead to a segfault
	  when using the plugin. Thanks to Saulius Grigaliunas for fixing
	  this.
	* logfile plugin: The config option `Timestamp' was handled
	  incorrectly and basically always active. Thanks to Luke Heberling
	  for fixing this.

2007-11-08, Version 4.2.1
	* tcpconns plugin: Don't complain about a missing file if IPv6 is not
	  enabled on the host.
	* snmp plugin: Fix a memory leak.

2007-10-27, Version 4.2.0
	* collectd: The new config option `Include' lets you include other
	  configfiles and thus split up your config into smaller parts. This
	  may be especially interesting for the snmp plugin to keep the data
	  definitions separate from the host definitions.
	* ipvs plugin: The new `ipvs' plugin collects IPVS connection statistics
	  (number of connections, octets and packets for each service and
	  destination). Thanks to Sebastian Harl for this plugin.
	* memcached plugin: The new `memcached' plugin connects to a memcached
	  daemon process and collects statistics of this distributed caching
	  system. Thanks to Antony Dovgal for contributing this plugin.
	* nginx plugin: The new `nginx' plugin reads the status page of an
	  nginx daemon and saves the handled connections and requests.
	* perl plugin: Many changes, including the added `EnableDebugger'
	  config option which lets you debug your Perl plugins more easily.
	* rrdtool plugin: Use the thread-safe RRD-library if available. Try to
	  be more thread-safe otherwise by locking calls to the library.
	* snmp plugin: Added the options `Scale' and `Shift' to Data-blocks to
	  correct the values returned by SNMP-agents. If a <data> block is
	  defined as `table' the instance is now optional. The sequence number
	  is used as the type-instance in this case. The new `InstancePrefix'
	  option allows to add arbitrary prefixes to the type-instance.
	* tcpconns plugin: The new `tcpconns' plugin collects the number of
	  certain TCP connections and what state they're in. This can be used
	  to see how many connections your FTP server has to handle or how
	  many outgoing connections your mailserver has open.

2008-01-11, Version 4.1.6
	* unixsock plugin: A bug in the unixsock plugin caused it not to set
	  the permission on the socket as documented in the manpage. Thanks to
	  Evgeny Chukreev for fixing this issue.
	* collectd: The documentation has been improved.

2007-12-27, Version 4.1.5
	* rrdtool plugin: Fix a memory leak that only occurred in very-low-
	  memory situations.
	* sensors plugin: Updated the plugin to build and work with version 3
	  of the libsensors library.

2007-11-08, Version 4.1.4
	* Build system: Improve detection of the rrd library, especially if
	  it's in a non-standard location.
	* Build system: A bug when parsing the argument for
	  `--with-libnetsnmp' has been fixed.
	* collectd: Implement `strerror_r' if the libc doesn't provide it.
	* rrdtool plugin: Fix a bug in the shutdown sequence that might cause
	  a deadlock or delay when shutting down the daemon.
	* snmp plugin: Fix a memory leak.

2007-10-24, Version 4.1.3
	* collectd: A build issue under Solaris has been resolved by renaming
	  data types.
	* rrdtool plugin: Use the thread-safe RRD-library if available. Try to
	  be more thread-safe otherwise by locking calls to the library.

2007-09-28, Version 4.1.2
	* apcups plugin: Fix reporting of the `load percent' data.
	* wireless plugin: Correct the handling of cards returning signal and
	  noise quality as percentage.
	* perl plugin: Fix a possible buffer overflow in get_module_name().
	* build system: Further improve the detection of libraries.
	* netlink plugin: Build issues under some older versions of the Linux
	  includes (i. e. Debian Sarge) have been fixed.
	* snmp plugin: Fix a potential segfault when a host times out. Add
	  support for the `timeticks' type. 

2007-09-12, Version 4.1.1
	* Build system: The detection of `libnetlink' has been improved.
	* collectd: The documentation has been fixed in numerous places.
	* exec plugin: Setting the group under which to run a program has been
	  fixed.
	* collectd: The `sstrerror' function was improved to work correctly
	  with the broken GNU version of `strerror_r'.
	* collectd: Write an error message to STDERR when loading of a plugin
	  fails.
	* apcups plugin: Fix the `types' used to submit the values: They still
	  has an `apcups_' prefix which doesn't work anymore.
	* rrdtool plugin: Create new RRD-files with the `begin' time set to
	  whatever the client thinks is `now'..

2007-09-01, Version 4.1.0
	* Build system: The build system has been changed to automatically
	  disable all plugins, which are missing dependencies. The dependency
	  checking has been removed from the plugins themselves to remove
	  redundancy.
	* Flexible interval: The interval of collected data is now sent along
	  with the data itself over the network, so that the interval-settings
	  of server and clients no longer needs to match.
	* netlink plugin: The new `netlink' plugin connects to the Linux
	  kernel using a netlink socket and uses it to query information about
	  interfaces, qdiscs and classes.
	* rrdtool plugin: The cache is now dumped to disk in an extra thread
	  to not block data collection.
	* snmp plugin: The new `snmp' plugin can read values from SNMP enabled
	  network devices, such as switches, routers, thermometers, rack
	  monitoring servers, etc. The collectd-snmp(5) manpage documents this
	  plugin.
	* unixsock plugin: Added the `LISTVAL' command.
	* xmms plugin: The new `xmms' plugin graphs the bitrate and frequency
	  of music played with xmms.

2007-09-28, Version 4.0.9
	* apcups plugin: Fix reporting of the `load percent' data.
	* wireless plugin: Correct the handling of cards returning signal and
	  noise quality as percentage.
	* perl plugin: Fix a possible buffer overflow in get_module_name().

2007-09-12, Version 4.0.8
	* collectd: The `sstrerror' function was improved to work correctly
	  with the broken GNU version of `strerror_r'.
	* collectd: Write an error message to STDERR when loading of a plugin
	  fails.
	* apcups plugin: Fix the `types' used to submit the values: They still
	  has an `apcups_' prefix which doesn't work anymore.
	* rrdtool plugin: Create new RRD-files with the `begin' time set to
	  whatever the client thinks is `now'..

2007-08-26, Version 4.0.7
	* documentation: Some typos have been fixed and some information has
	  been improved.
	* build system: Many fixes for detecting libraries in unusual places,
	  such as on RedHat systems. The affected libraries are `libcurl',
	  `libmysql', and `libupsclient'.
	* network plugin: Allow the `Port' option to be specified as a number
	  (i. e. without quotes).
	* nut plugin: A fix allows linking the nut plugin against
	  libupsclient, version >= 2.2.0.
	* processes plugin: Fix a potential segmentation fault.

2007-07-30, Version 4.0.6
	* sensors plugin: Fix the ignorelist functionality: Only the `type
	  instance' was used to match against the list, but the documentation
	  told otherwise. This release fixes the code, so it complies with the
	  documentation.
	* syslog plugin: Call `openlog' right when the plugin is loaded, so
	  configuration messages will end up in the logging facility.
	* conrtib/fedora: The contributed specfile for Fedora has been
	  updated.

2007-07-05, Version 4.0.5
	* Portability: More fixes for OpenBSD have been included.

2007-06-24, Version 4.0.4
	* cpu plugin: Fixed the Solaris code.
	* dns plugin: Fixed a build issue for OpenBSD.
	* interface plugin: Fixed the Solaris code.
	* load plugin: Fixed the alternative `/proc' Linux code.
	* memory plugin: Fixed the Solaris code.
	* oconfig: Don't require `-lfl' anymore.

2007-06-19, Version 4.0.3
	* cpu plugin: Fix the Darwin / Mac OS X code.
	* ping plugin: Use the return value of `getpid', not its address.
	* csv, rrdtool plugin: Fixed a bug that prevented an buffer to be
	  initialized correctly.
	* configure: Added `--with-nan-emulation' to aid cross compilation.

2007-06-12, Version 4.0.2
	* hddtemp and ntpd plugin: Corrected the parsing of port numbers when
	  they're given in numerically form.

2007-06-07, Version 4.0.1
	* iptables plugin: A bug in the configuration routine has been fixed.
	  Setting a comment in the configfile will no longer cause a
	  segmentation fault.

2007-06-03, Version 4.0.0
	* collectd: The plugin-infrastructure has been changed to allow for
	  more types of plugins, namely `write' and `log' plugins.
	* collectd: The read-function has been changed to read many plugins in
	  parallel, using threads. Thus, plugins generally need to use
	  thread-safe functions from now on.
	* collectd: The '-t' command line options allows to perform syntax tests
	  of the configuration file and exit immediately.
	* csv plugin: The new `csv' plugin handles output to `comma separated
	  values'-files.
	* rrdtool plugin: The new `rrdtool' plugin handles output to
	  RRD-files. Data can be cached to combine multiple updates into one
	  write to increase IO-performance.
	* network plugin: The new `network' plugin handles IO via the network.
	  It implements a different, much more extensible protocol which can
	  combine many values in one packet, decreasing the number of UDP-
	  packets being sent. It can read from and send to the network and
	  with the appropriate configuration even forward packets to other
	  networks.
	* unixsock plugin: The new `unixsock' plugin provides an interface to
	  communicate with the daemon while it is running. Right now the
	  commands `GETVAL' and `PUTVAL' are implemented, but more are to
	  come.
	* perl plugin: The new `perl' plugin allows you to write extensions
	  for collectd in the scripting-language Perl.
	* logfile plugin: The new `logfile' plugin writes logmessages to files
	  or STDOUT or STDERR.
	* syslog plugin: The new `syslog' plugin sends logmessages to the
	  system's syslog daemon.
	* entropy plugin: The new `entropy' plugin collects the amount of
	  entropy currently being available to the system.
	* exec plugin: The new `exec' plugin forks child processes and reads
	  back values provided by the forked processes.
	* iptables plugin: The new `iptables' plugin reads counters from
	  iptables rules. Thanks to Sjoerd van der Berg for contributing this
	  plugin.
	* irq plugin: The new `irq' plugin collects the IRQ-counters. Thanks
	  to Peter Holik for contributing this plugin.
	* nut plugin: The new `nut' plugin connects the upsd of the `network
	  ups tools' and reads information about the connected UPS.
	* apache plugin: Support for lighttpd's `BusyServers' (aka.
	  connections) field was added by Florent Monbillard.
	* collectd-nagios: The new `collectd-nagios' binary queries values
	  from collectd, parses them and exits according to Nagios-standards.
	* manpages: The manpages have been improved a lot.

2007-09-28, Version 3.11.7
	* wireless plugin: Correct the handling of cards returning signal and
	  noise quality as percentage.

2007-08-31, Version 3.11.6
	* processes plugin: Fix a potential segmentation fault.

2007-05-29, Version 3.11.5
	* configure: Added `AC_SYS_LARGEFILE' for LFS.
	* ntpd plugin: Fix a potential buffer overflow.
	* processes plugin: Fix a bug when run under Linux 2.4. All processes
	  were accounted as `zombies'.

2007-04-10, Version 3.11.4
	* dns plugin: Change the order of includes to make the plugin compile
	  under FreeBSD.

2007-03-30, Version 3.11.3
	* configure: Have the configure-script define `HAVE_LIBKSTAT' instead
	  of the unused `COLLECT_KSTAT'.

2007-02-11, Version 3.11.2
	* plugin: Catch NULL-pointer and try to fix them. Otherwise the
	  NULL-pointer may have been passed to `printf' which causes a
	  segfault with some libcs.

2007-02-10, Version 3.11.1
	* df plugin: Some wrong defines have been fixed so the plugin works
	  under Solaris again.
	* dns plugin: The usage of a struct has been fixed to work with
	  non-GNU libcs.
	* processes plugin: Some missing defines have been added so the plugin
	  compiles cleanly under FreeBSD and presumably other UNIXes.

2006-12-22, Version 3.11.0
	* collectd: The new command line option `-P' makes it easier for
	  distributors to change the location of PID-files.
	* collectd: The daemon shuts down faster now which makes it easier to
	  write init.d-scripts for it.
	* apache plugin: Increase the buffersize to 16k, because the 4k buffer
	  caused problems every now and then.
	* df plugin: New config options allow to ignore certain mountpoints,
	  filesystem types or devices.
	* dns plugin: The new dns plugin uses `libpcap' to capture DNS traffic
	  and interprets it. It collects traffic as well as qtype, opcode and
	  rcode counts.
	* email plugin: Sebastian Harl has contributed this plugin which
	  counts received mails in categories (e. g. ham, spam, virus), spam
	  score (as given by SpamAssassin) and check types.
	* mbmon plugin: Flavio Stanchina has contributed this plugin which
	  uses `mbmon' to gather information from sensors on the motherboard.
	* processes plugin: Collect detailed statistics for configured
	  processes, that's process and thread count, CPU usage, resident
	  segment size and pagefaults.
	* multimeter plugin: Peter Holik contributed a new plugin which
	  queries multimeters.
	* sensors plugin: Lubos Stanek has put much effort into improving this
	  plugin, including `extended naming', collection of voltage values
	  and the possibility to ignore certain values.

2006-12-21, Version 3.10.4
	* Max Kellermann has identified a bug in the server routine: When
	  opening a socket fails the daemon will (re)try opening the socket in
	  an endless loop, ultimately leading to a `EMFILE' error.

2006-11-04, Version 3.10.3
	* Lubos Stanek has identified a bug in the ntpd-plugin: When the
	  ntpd's reply was sent in more than one packet, the buffer size was
	  calculated incorrectly, resulting in the reading of uninitialized or
	  freed memory.

2006-11-01, Version 3.10.2
	* The sample config file has been improved.
	* Errors in the manpages have been corrected.
	* The ping-plugin now adds hosts during initialization, not during
	  startup. This speeds up startup when no network connectivity is
	  available. Also, the hosts are being added later when the network is
	  available.
	* Improved BSD-support for the df-plugin.
	* Fixed syntax errors in the swap-plugin for Mac OS X.
	* Fix a wrong structure being passed to `getnameinfo' in the ntpd-
	  plugin.
	* Don't disable the mysql-plugin if connecting to the database fails
	  during initialization. Instead, try again in increasing intervals.

2006-07-19, Version 3.10.1
	* A bug in the apcups plugin was fixed: Is the plugin is loaded, but
	  the apcups cannot be reached, unconnected sockets will pile up and
	  eventually lead to `Too many open files' errors.

2006-07-09, Version 3.10.0
	* The `disk' plugin has been ported to Darwin.
	* The `battery' plugin should work on many Apple computers now.
	* The `traffic' plugin can now ignore certain interfaces. Also,
	  statistics for sent/received packets and errors have been added.
	* A plugin to monitor APC UPSes using `apcupsd' has been added. Thanks
	  to Anthony Gialluca for contributing this plugin and providing me
	  with a test environment :)
	* A plugin for monitoring an NTP instance and the local clock drift
	  has been added.

2006-06-25, Version 3.9.4
	* The Solaris code in the `swap' plugin has been changed to reflect
	  the numbers returned by `swap -s'. Thanks to Christophe Kalt for
	  working this out.
	* The debugging system has been fixed to work with the Sun libc.
	* When built without librrd the variable `operating_mode' could be
	  uninitialized. Thanks to David Elliot for reporting the bug.

2006-06-01, Version 3.9.3
	* Fixed the ping-plugin under FreeBSD and Mac OS X. Potentially other
	  operating systems also profit from the changes, but I wasn't able to
	  check that.
	* Changed the build system to find the netinet-includes under FreeBSD
	  and therefore successfully build the `liboping' library there.

2006-05-09, Version 3.9.2
	* Applied a patch to the `liboping' library. Due to a bug in the
	  sequence checking the `ping' plugin stopped working after
	  approximately 7.6 days.

2006-05-09, Version 3.8.5
	* Applied a patch to the `liboping' library. Due to a bug in the
	  sequence checking the `ping' plugin stopped working after
	  approximately 7.6 days.

2006-04-21, Version 3.9.1
	* Build issues with Solaris and possible other architectures have been
	  resolved.
	* Problems when building the `apache'-plugin without `libcurl' have
	  been resolved.
	* A bug in the `ping' plugin has been fixed. Sorry folks.

2006-04-02, Version 3.9.0
	* A plugin to monitor the Apache webserver has been added.
	  <http://httpd.apache.org/>
	* A plugin to collect statistics about virtual servers using VServer.
	  <http://linux-vserver.org/> Thanks to Sebastian Harl for writing
	  this plugin :)
	* A plugin for wireless LAN cards has been added. It monitors signal
	  strength, link quality and noise ratio..
	* A plugin for Apple hardware sensors has been added.
	* An option to compile collectd with different `step' and `heartbeat'
	  settings has been added. The size of RRAs is no longer static but
	  calculated based on the settings for `step' and `width'.
	* The `ping' plugin can now be configured to use a certain TTL.
	* A plugin to monitor the hardware sensors of Apple computers has been
	  added.
	* The plugins `cpu', `memory', `processes' and `traffic' have been
	  ported to Mach/Darwin (Mac OS X).
	* The `log mode' has been contributed by Christophe Kalt. It writes
	  the data into text files rather than RRD files.

2006-04-09, Version 3.8.4
	* Applied patch by Vincent Stehlé which improves the disk-name
	  resolution in the `hddtemp' plugin for Linux systems.

2006-04-02, Version 3.8.3
	* Applied a patch by James Byers: The MySQL plugin was not working
	  with MySQL 5.0.2 or later.

2006-03-14, Version 3.8.2
	* `utils_mount.c' has been changed to not use the `MNTTAB' defined by
	  the GNU libc, because it points to `/etc/fstab' rather than
	  `/etc/mtab'.

2006-03-13, Version 3.8.1
	* Fixes for building collectd under FreeBSD, Mac OS X and Solaris.
	* Fixes in the debian `postinst' and `init.d' scripts.

2006-03-09, Version 3.8.0
	* The `ping' plugin no longer uses `libping' but a self written
	  library named `liboping'. With this library it's possible to ping
	  multiple IPv4 and IPv6 addresses and hostnames - in parallel.

2006-02-18, Version 3.7.2
	* A simple bug in the `battery' plugin has been fixed. It should now
	  work with ACPI based batteries as well. Thanks to Sebastian for
	  fixing this.
	* Fixing a bug that prevented collectd to be built without librrd.
	  Thanks to Werner Heuser for reporting it.

2006-02-04, Version 3.7.1
	* The new network code has been improved to build with older versions
	  of glibc.
	* Fix in `libping' sets the ICMP sequence on outgoing packets. Thanks
	  to Tommie Gannert for this patch.

2006-01-30, Version 3.7.0
	* The `battery' plugin has been added. It collects information about
	  laptop batteries..
	* The MySQL plugin has been improved: It now writes two more RRD
	  files, `mysql_qcache.rrd' and `mysql_threads.rrd'.
	* The `cpufreq' plugin now reads another file since the file it did
	  read so far causes much overhead in the kernel. Also, you need root
	  to read the old file, but not to read the new one.
	* The `hddtemp' plugin can now be configured to connect to another
	  address and/or port than localhost.
	* The `df' plugin now prefers `statvfs' over `statfs'.
	* The network code has been rewritten. collectd now supports unicast
	  and multicast, and IPv4 and IPv6. Also, the TTL of sent packages can
	  be set in the configfile.

2006-01-24, Version 3.6.2
	* Due to a bug in the configfile handling collectd wouldn't start in
	  client mode. This released fixes this.

2006-01-20, Version 3.6.1
	* Due to a bug in `configure.in' all modules and the binary were
	  linked against `libmysqlclient'. This issue is solved by this
	  release.

2006-01-17, Version 3.6.0
	* A config file has been added. This allows for loading only specific
	  plugins.
	* A `df' plugin has been added.
	* A `mysql' plugin has been added.
	* The `ping' plugin doesn't entirely give up hope when a socket error
	  occurred, but will back of and increase the intervals between tries.

2006-01-21, Version 3.5.2
	* Fixed yet another bug in the signal handling.. Stupid typo..
	* Improved the ping plugin to not give up on socket errors (backport
	  from 3.6.0).

2005-12-18, Version 3.5.1
	* The PID-file is now deleted correctly when shutting down the daemon.
	* SIGINT and SIGTERM are now handled correctly.

2005-12-16, Version 3.5.0 (Revision 326)
	* A bug in the `load' module under Solaris has been fixed.
	* The `users' module has been contributed by Sebastian Harl. It counts
	  currently logged in users.
	* The CPU module now works under FreeBSD without the use of
	  `libstatgrab', however SMP support is missing.
	* The default directories for the RRD files and the PID file now
	  depend on the compile time setting of `localstatedir'.

2005-11-15, Version 3.4.0 (Revision 236)
	* A PID-file is written to /var/run upon startup. Thanks to `Tommie'
	  from gentoo's bugzilla for writing the patch.
	* The build dependency for librrd has been removed. Binaries built
	  without librrd are client-only and will multicast their value as
	  with the `-c' argument.
	* A patch by Peter Holik adds a module for monitoring CPU frequencies.
	* The newly introduced `-f' switch prevents daemon initialization
	  (forking, closing standard filehandles, etc.) Thanks to Alvaro
	  Barcellos for this patch.

2005-11-04, Version 3.3.0 (Revision 216)
	* New modules have been added:
	  - `serial', for monitoring traffic on the serial interfaces
	  - `nfs', for graphing NFS procedure calls
	  - `tape', traffic from/to tape devices
	* The memory.rrd now accepts more than 4Gig of memory.

2005-10-26, Version 3.2.0 (Revision 200)
	* Support for graphing the processes has been added (thanks to Lyonel
	  Vincent)
	* If reading from hddtemp fails collectd will increase the time
	  between polls up to one day.
	* The init.d files have been improved.
	* Problems with the spec file have been fixed.

2005-10-16, Version 3.1.0 (Revision 194)
	* Added the `setsid' syscall to the startup code.
	* Support for hddtemp has been added (thanks to Vincent Stehlé)

2005-09-30, Version 3.0.0 (Revision 184)
	* The ability to send/receive data to/from the network (think
	  multicast) has been added.
	* Modules have been split up into shared libraries can be loaded at
	  runtime. The biggest advantage is that the core program doesn't need
	  to be linked against an external library.
	* A patch by George Kargiotakis has been applied: It fixes the sensors
	  behaviour then more than one sensor is being queried.

2005-09-16, Version 2.1.0 (Revision 172)
	* A module for swap statistics has been added.

2005-09-09, Version 2.0.0 (Revision 135)
	* Filenames can no longer be configured at program startup. The only
	  options as of this version are the directory and ping hosts.
	* CPU statistics now include Wait-IO. If provided under Linux IRQ and
	  Soft-IRQ statistics are added to `System'. 
	* Diskstats now collect read and write bytes, not sectors.
	* Ping statistics can now be collected for more than one host. There
	  is no default any more: If no host is given no host will be pinged.
	* A self-written patch for libping has been applied so it builds
	  cleanly.

2005-09-01, Version 1.8.1 (Revision 123)
	* Much improved configure-script: libraries and features may now be
	  disabled.
	* More detailed warnings/error messages when RRD update fails.

2005-08-29, Version 1.8.0:
	* Support for collecting disk statistics under Solaris.

2005-08-25, Version 1.7.0:
	* Support for libstatgrab[1] for load, memory usage and network
	  traffic. CPU- and disk-usage are not (yet) supported, since
	  libstatgrab returns insufficient information. I will contact the
	  authors.
	* Improved the CPU-initialization code for Solaris. Apparently CPUs
	  aren't necessarily counted linear which is now handled correctly.
	[1]: http://www.i-scream.org/libstatgrab/

2005-08-21, Version 1.6.0:
	* Basic support for Solaris: System load and cpu-usage can be
	  collected under Solaris, too. Other stats will follow later.
	* Many fixes in the autoconf-script
	* Collection/Museum scripts have been added under contrib/museum
	* collectd may now be started in unprivileged mode, though ping
	  statistics will not work.

2005-07-17, Version 1.5.1:
	* Diskstats-RRDs now use major/minor for naming. Some systems have
	  weird strings as disk-names..

2005-07-17, Version 1.5:
	* A new module, diskstats, has been added. It collects information
	  about the disks and partitions.

2005-07-11, Version 1.4.2:
	* The meminfo module has been changed to work with more platforms
	  and/or kernel versions.

2005-07-10, Version 1.4.1: Correct traffic stats
	* The traffic rrd-file is now created with DS-type `COUNTER' which I
	  forgot to correct when I changed that module.

2005-07-09, Version 1.4: More traffic stats
	* Traffic is now collected for all interfaces that can be found
	* Temperature-statistics are read from lm-sensors if available

2005-07-08, Version 1.3: CPU stats
	* Collecting CPU statistics now

2005-07-12, Version 1.2: Using syslog
	* collectd is now using the syslog facility to report errors, warnings
	  and the like..
	* The default directory is now /var/db/collectd

2005-07-10, Version 1.1: Minor changes
	* Nothing really useful to say ;)

2005-07-09, Version 1.0: Initial Version
	* The following modules are provided:
	  * Load average
	  * Ping time
	  * Traffic
	  * Memory info<|MERGE_RESOLUTION|>--- conflicted
+++ resolved
@@ -1,4 +1,3 @@
-<<<<<<< HEAD
 2013-01-27, Version 5.2.1
 	* Build system: "make distcheck" has been fixed. Build fixes Solaris
 	  and systems without gcrypt. Thanks to Yves Mettier for his patches.
@@ -75,7 +74,7 @@
 	  "traffic". Thanks to Manuel Rozada for the patch.
 	* tcpconns plugin: Use a netlink socket rather than reading from /proc
 	  for improved performance. Thanks to Michael Stapelberg for the patch.
-=======
+
 2013-04-08, Version 5.1.3
 	* Build system: A bad interaction between the Java detection code and
 	  libltdl has been fixed. Thanks to Dave Cottlehuber for his patch.
@@ -104,7 +103,6 @@
 	* unixsock plugin: Parsing of options with an underscore, e.g.
 	  "plugin_instance" has been fixed. Thanks to Tommie Gannert for his
 	  patch.
->>>>>>> 3b168699
 
 2013-01-25, Version 5.1.2
 	* Build system: "make distcheck" has been fixed. Thanks to Yves
